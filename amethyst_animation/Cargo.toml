[package]
name = "amethyst_animation"
version = "0.2.0"
authors = ["Simon Rönnberg <seamonr@gmail.com>"]
description = "Animation support for Amethyst"
keywords = ["game", "engine", "animation", "3d", "amethyst"]

documentation = "https://www.amethyst.rs/doc/master/doc/amethyst_animation/"
homepage = "https://www.amethyst.rs/"
repository = "https://github.com/amethyst/amethyst"

readme = "README.md"
license = "MIT/Apache-2.0"

[badges]
appveyor = { repository = "amethyst/amethyst", branch = "develop" }
travis-ci = { repository = "amethyst/amethyst" }

[dependencies]
<<<<<<< HEAD
amethyst_assets = { path = "../amethyst_assets/", version = "0.2.0" }
amethyst_core = { path = "../amethyst_core/", version = "0.1.0" }
amethyst_renderer = { path = "../amethyst_renderer/", version = "0.6.1" }
failure = "0.1"
=======
amethyst_assets = { path = "../amethyst_assets/", version = "0.3.0" }
amethyst_core = { path = "../amethyst_core/", version = "0.2.0" }
amethyst_renderer = { path = "../amethyst_renderer/", version = "0.7.0" }
>>>>>>> 4995f688
fnv = "1"
hibitset = { version = "0.5.0", features = ["parallel"] }
itertools = "0.7.6"
log = "0.4"
minterpolate = { version = "0.2", features = ["serde"] }
serde = { version = "1.0", features = ["derive"] }

thread_profiler = { version = "0.1", optional = true }

[dev-dependencies]

[features]
profiler = [ "thread_profiler/thread_profiler" ]
nightly = [ "amethyst_core/nightly" ]<|MERGE_RESOLUTION|>--- conflicted
+++ resolved
@@ -17,16 +17,10 @@
 travis-ci = { repository = "amethyst/amethyst" }
 
 [dependencies]
-<<<<<<< HEAD
-amethyst_assets = { path = "../amethyst_assets/", version = "0.2.0" }
-amethyst_core = { path = "../amethyst_core/", version = "0.1.0" }
-amethyst_renderer = { path = "../amethyst_renderer/", version = "0.6.1" }
-failure = "0.1"
-=======
 amethyst_assets = { path = "../amethyst_assets/", version = "0.3.0" }
 amethyst_core = { path = "../amethyst_core/", version = "0.2.0" }
 amethyst_renderer = { path = "../amethyst_renderer/", version = "0.7.0" }
->>>>>>> 4995f688
+failure = "0.1"
 fnv = "1"
 hibitset = { version = "0.5.0", features = ["parallel"] }
 itertools = "0.7.6"
