--- conflicted
+++ resolved
@@ -76,26 +76,6 @@
     deferred_start: Vec<(I, f32)>,
 }
 
-<<<<<<< HEAD
-=======
-impl<I, T> AnimationControlSystem<I, T>
-where
-    I: PartialEq + Eq + Hash + Copy + Send + Sync + 'static,
-    T: AnimationSampling + Component + Clone,
-{
-    /// Creates a new `AnimationControlSystem`
-    pub fn new() -> Self {
-        AnimationControlSystem {
-            m: marker::PhantomData,
-            next_id: 1,
-            remove_ids: Vec::default(),
-            state_set: FnvHashMap::default(),
-            deferred_start: Vec::default(),
-        }
-    }
-}
-
->>>>>>> af3bf68a
 impl<'a, I, T> System<'a> for AnimationControlSystem<I, T>
 where
     I: PartialEq + Eq + Hash + Copy + Send + Sync + 'static,
