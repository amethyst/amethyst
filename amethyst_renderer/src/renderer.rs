use config::DisplayConfig;
use error::{Error, Result};
use fnv::FnvHashMap as HashMap;
use gfx::memory::Pod;
use mesh::{Mesh, MeshBuilder, VertexDataSet};
use pipe::{
    ColorBuffer, DepthBuffer, PipelineBuild, PipelineData, PolyPipeline, Target, TargetBuilder,
};
use tex::{Texture, TextureBuilder};
use types::{ColorFormat, DepthFormat, Device, Encoder, Factory, Window};
use winit::{dpi::LogicalSize, EventsLoop, Window as WinitWindow, WindowBuilder};

/// Generic renderer.
pub struct Renderer {
    /// The gfx factory used for creation of buffers.
    pub factory: Factory,

    device: Device,
    encoder: Encoder,
    main_target: Target,
    window: Window,
    events: EventsLoop,
    multisampling: u16,
<<<<<<< HEAD
    cached_size: (u32, u32),
    /// Whether to keep the meshes in a MeshData component instead of discarting them after uploading them to the gpu.
    pub keep_meshes: bool,
=======
    cached_size: LogicalSize,
>>>>>>> efb6e6f6
}

impl Renderer {
    /// Creates a `Renderer` with default window settings.
    pub fn new() -> Result<Renderer> {
        Self::build().build()
    }

    /// Creates a new `RendererBuilder`, equivalent to `RendererBuilder::new()`.
    pub fn build_with_loop(el: EventsLoop) -> RendererBuilder {
        RendererBuilder::new(el)
    }

    /// Creates a new `RendererBuilder`, equivalent to `RendererBuilder::new()`.
    pub fn build() -> RendererBuilder {
        Self::build_with_loop(EventsLoop::new())
    }

    /// Builds a new mesh from the given vertices.
    pub fn create_mesh<T>(&mut self, mb: MeshBuilder<T>) -> Result<Mesh>
    where
        T: VertexDataSet,
    {
        mb.build(&mut self.factory)
    }

    /// Builds a new texture resource.
    pub fn create_texture<D, T>(&mut self, tb: TextureBuilder<D, T>) -> Result<Texture>
    where
        D: AsRef<[T]>,
        T: Pod + Copy,
    {
        tb.build(&mut self.factory)
    }

    /// Builds a new renderer pipeline.
    pub fn create_pipe<B, P>(&mut self, pb: B) -> Result<P>
    where
        P: PolyPipeline,
        B: PipelineBuild<Pipeline = P>,
    {
        pb.build(&mut self.factory, &self.main_target, self.multisampling)
    }

    /// Draws a scene with the given pipeline.
    pub fn draw<'a, P>(&mut self, pipe: &mut P, data: <P as PipelineData<'a>>::Data)
    where
        P: PolyPipeline,
    {
        use gfx::Device;
        #[cfg(feature = "opengl")]
        use glutin::dpi::PhysicalSize;
        #[cfg(feature = "opengl")]
        use glutin::GlContext;

        if let Some(size) = self.window().get_inner_size() {
            if size != self.cached_size {
                self.cached_size = size;
                #[cfg(feature = "opengl")]
                self.window.resize(PhysicalSize::from_logical(
                    size,
                    self.window().get_hidpi_factor(),
                ));
                self.resize(pipe, size.into());
            }
        }

        pipe.apply(&mut self.encoder, self.factory.clone(), data);
        self.encoder.flush(&mut self.device);
        self.device.cleanup();

        #[cfg(feature = "opengl")]
        self.window
            .swap_buffers()
            .expect("OpenGL context has been lost");
    }

    /// Retrieve a mutable borrow of the events loop
    pub fn events_mut(&mut self) -> &mut EventsLoop {
        &mut self.events
    }

    /// Resize the targets associated with this renderer and pipeline.
    pub fn resize<P: PolyPipeline>(&mut self, pipe: &mut P, new_size: (u32, u32)) {
        self.main_target.resize_main_target(&self.window);
        let mut targets = HashMap::default();
        targets.insert("".to_string(), self.main_target.clone());
        for (key, value) in pipe.targets().iter().filter(|&(k, _)| !k.is_empty()) {
            let (key, target) = TargetBuilder::new(key.clone())
                .with_num_color_bufs(value.color_bufs().len())
                .with_depth_buf(value.depth_buf().is_some())
                .build(&mut self.factory, new_size)
                .unwrap();
            targets.insert(key, target);
        }
        pipe.new_targets(targets);
    }

    /// Retrieves an immutable borrow of the window.
    ///
    /// No operations require a mutable borrow as of 2017-10-02
    #[cfg(feature = "opengl")]
    pub fn window(&self) -> &WinitWindow {
        self.window.window()
    }

    #[cfg(feature = "metal")]
    #[cfg(feature = "vulkan")]
    pub fn window(&self) -> &WinitWindow {
        &self.window.0
    }

    #[cfg(feature = "d3d11")]
    pub fn window(&self) -> &WinitWindow {
        &*self.window.0
    }
}

impl Drop for Renderer {
    fn drop(&mut self) {
        use gfx::Device;
        self.device.cleanup();
    }
}

/// Constructs a new `Renderer`.
pub struct RendererBuilder {
    config: DisplayConfig,
    events: EventsLoop,
    winit_builder: WindowBuilder,
    keep_meshes: bool,
}

impl RendererBuilder {
    /// Creates a new `RendererBuilder`.
    pub fn new(el: EventsLoop) -> Self {
        RendererBuilder {
            config: DisplayConfig::default(),
            events: el,
            winit_builder: WindowBuilder::new().with_title("Amethyst"),
            keep_meshes: false,
        }
    }

    /// Applies configuration from `Config`
    pub fn with_config(&mut self, config: DisplayConfig) -> &mut Self {
        self.config = config;
        let mut wb = self.winit_builder.clone();
        wb = wb
            .with_title(self.config.title.clone())
            .with_visibility(self.config.visibility);

        if self.config.fullscreen {
            wb = wb.with_fullscreen(Some(self.events.get_primary_monitor()));
        }
        match self.config.dimensions {
            Some(dimensions) => {
                wb = wb.with_dimensions(dimensions.into());
            }
            _ => (),
        }
        match self.config.min_dimensions {
            Some(dimensions) => {
                wb = wb.with_min_dimensions(dimensions.into());
            }
            _ => (),
        }
        match self.config.max_dimensions {
            Some(dimensions) => {
                wb = wb.with_max_dimensions(dimensions.into());
            }
            _ => (),
        }
        self.winit_builder = wb;
        self
    }

    /// Ensures meshes are kept in memory by adding them to a MeshData component.
    pub fn keep_meshes(&mut self) -> &mut Self {
    	self.keep_meshes = true;
    	self
    }

    /// Applies window settings from the given `glutin::WindowBuilder`.
    pub fn use_winit_builder(&mut self, wb: WindowBuilder) -> &mut Self {
        self.winit_builder = wb;
        self
    }

    /// Consumes the builder and creates the new `Renderer`.
    pub fn build(self) -> Result<Renderer> {
        let Backend(device, mut factory, main_target, window) =
            init_backend(self.winit_builder.clone(), &self.events, &self.config)?;

        let cached_size = window
            .get_inner_size()
            .expect("Unable to fetch window size, as the window went away!");
        let encoder = factory.create_command_buffer().into();
        Ok(Renderer {
            device,
            encoder,
            factory,
            main_target,
            window,
            events: self.events,
            multisampling: self.config.multisampling,
            cached_size,
            keep_meshes: self.keep_meshes,
        })
    }
}

/// Represents a graphics backend for the renderer.
struct Backend(pub Device, pub Factory, pub Target, pub Window);

/// Creates the Direct3D 11 backend.
#[cfg(all(feature = "d3d11", target_os = "windows"))]
fn init_backend(wb: WindowBuilder, el: &EventsLoop, config: &DisplayConfig) -> Result<Backend> {
    use gfx_window_dxgi as win;

    // FIXME: vsync + multisampling from config
    let (win, dev, mut fac, color) = win::init::<ColorFormat>(wb, el).unwrap();
    let dev = gfx_device_dx11::Deferred::from(dev);

    let size = win.get_inner_size_points().ok_or(Error::WindowDestroyed)?;
    let (w, h) = (size.0 as u16, size.1 as u16);
    let depth = fac.create_depth_stencil_view_only::<DepthFormat>(w, h)?;
    let main_target = Target::new(
        ColorBuffer {
            as_input: None,
            as_output: color,
        },
        DepthBuffer {
            as_input: None,
            as_output: depth,
        },
        size,
    );

    Ok(Backend(dev, fac, main_target, win))
}

#[cfg(all(feature = "metal", target_os = "macos"))]
fn init_backend(wb: WindowBuilder, el: &EventsLoop, config: &DisplayConfig) -> Result<Backend> {
    use gfx_window_metal as win;

    // FIXME: vsync + multisampling from config
    let (win, dev, mut fac, color) = win::init::<ColorFormat>(wb, el).unwrap();

    let size = win.get_inner_size_points().ok_or(Error::WindowDestroyed)?;
    let (w, h) = (size.0 as u16, size.1 as u16);
    let depth = fac.create_depth_stencil_view_only::<DepthFormat>(w, h)?;
    let main_target = Target::new(
        ColorBuffer {
            as_input: None,
            as_output: color,
        },
        DepthBuffer {
            as_input: None,
            as_output: depth,
        },
        size,
    );

    Ok(Backend(dev, fac, main_target, win))
}

/// Creates the OpenGL backend.
#[cfg(feature = "opengl")]
fn init_backend(wb: WindowBuilder, el: &EventsLoop, config: &DisplayConfig) -> Result<Backend> {
    use gfx_window_glutin as win;
    use glutin::{self, GlProfile, GlRequest};

    let ctx = glutin::ContextBuilder::new()
        .with_multisampling(config.multisampling)
        .with_vsync(config.vsync)
        .with_gl_profile(GlProfile::Core)
        .with_gl(GlRequest::Latest);

    let (win, dev, fac, color, depth) = win::init::<ColorFormat, DepthFormat>(wb, ctx, el);
    let size = win.get_inner_size().ok_or(Error::WindowDestroyed)?;
    let main_target = Target::new(
        ColorBuffer {
            as_input: None,
            as_output: color,
        },
        DepthBuffer {
            as_input: None,
            as_output: depth,
        },
        size.into(),
    );

    Ok(Backend(dev, fac, main_target, win))
}<|MERGE_RESOLUTION|>--- conflicted
+++ resolved
@@ -21,13 +21,9 @@
     window: Window,
     events: EventsLoop,
     multisampling: u16,
-<<<<<<< HEAD
-    cached_size: (u32, u32),
+    cached_size: LogicalSize,
     /// Whether to keep the meshes in a MeshData component instead of discarting them after uploading them to the gpu.
     pub keep_meshes: bool,
-=======
-    cached_size: LogicalSize,
->>>>>>> efb6e6f6
 }
 
 impl Renderer {
