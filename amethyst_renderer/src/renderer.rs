--- conflicted
+++ resolved
@@ -1,16 +1,10 @@
 use amethyst_error::{format_err, Error};
 use fnv::FnvHashMap as HashMap;
 use gfx::memory::Pod;
-<<<<<<< HEAD
 use gfx::texture::AaMode;
-use mesh::{Mesh, MeshBuilder, VertexDataSet};
-use pipe::{
-    ColorBuffer, DepthBuffer, PipelineBuild, PipelineData, PolyPipeline, Target, TargetBuilder,
-};
-use tex::{Texture, TextureBuilder};
-use types::{ColorFormat, DepthFormat, Device, Encoder, Factory, Window};
-=======
->>>>>>> 82daa3aa
+
+use gfx_core::Device as Device2;
+
 use winit::{dpi::LogicalSize, EventsLoop, Window as WinitWindow, WindowBuilder};
 
 #[cfg(feature = "profiler")]
@@ -86,12 +80,8 @@
     }
 
     /// Draws a scene with the given pipeline.
-<<<<<<< HEAD
+    #[cfg_attr(feature = "cargo-clippy", allow(float_cmp))] // cmp just used to recognize change
     pub fn draw_to_window<'a, P>(&mut self, pipe: &mut P, data: <P as PipelineData<'a>>::Data)
-=======
-    #[cfg_attr(feature = "cargo-clippy", allow(float_cmp))] // cmp just used to recognize change
-    pub fn draw<'a, P>(&mut self, pipe: &mut P, data: <P as PipelineData<'a>>::Data)
->>>>>>> 82daa3aa
     where
         P: PolyPipeline,
     {
@@ -112,10 +102,30 @@
                 self.resize(pipe, size.into());
             }
         }
-<<<<<<< HEAD
-
         pipe.update_target("", self.main_target.clone());
-        pipe.apply(&mut self.encoder, self.factory.clone(), data);
+        {
+            #[cfg(feature = "profiler")]
+            profile_scope!("render_system_draw_pipeapply");
+            pipe.apply(&mut self.encoder, self.factory.clone(), data);
+        }
+        {
+            #[cfg(feature = "profiler")]
+            profile_scope!("render_system_draw_encoderflush");
+            self.encoder.flush(&mut self.device);
+        }
+        {
+            #[cfg(feature = "profiler")]
+            profile_scope!("render_system_draw_devicecleanup");
+            self.device.cleanup();
+        }
+        {
+            #[cfg(feature = "profiler")]
+            profile_scope!("render_system_draw_swapbuffers");
+            #[cfg(feature = "opengl")]
+            self.window
+                .swap_buffers()
+                .expect("OpenGL context has been lost");
+        }
     }
 
     ///
@@ -147,31 +157,6 @@
         self.window
             .swap_buffers()
             .expect("OpenGL context has been lost");
-=======
-        {
-            #[cfg(feature = "profiler")]
-            profile_scope!("render_system_draw_pipeapply");
-            pipe.apply(&mut self.encoder, self.factory.clone(), data);
-        }
-        {
-            #[cfg(feature = "profiler")]
-            profile_scope!("render_system_draw_encoderflush");
-            self.encoder.flush(&mut self.device);
-        }
-        {
-            #[cfg(feature = "profiler")]
-            profile_scope!("render_system_draw_devicecleanup");
-            self.device.cleanup();
-        }
-        {
-            #[cfg(feature = "profiler")]
-            profile_scope!("render_system_draw_swapbuffers");
-            #[cfg(feature = "opengl")]
-            self.window
-                .swap_buffers()
-                .expect("OpenGL context has been lost");
-        }
->>>>>>> 82daa3aa
     }
 
     ///
