//! Renderer error types.

use std::{error, fmt};

/// Common renderer error type.
#[derive(Debug)]
pub(crate) enum Error {
    /// A render target with the given name does not exist.
    NoSuchTarget(String),
    /// Failed to create a pipeline state object (PSO).
    ProgramCreation,
    /// Failed to interact with the ECS.
    PixelDataMismatch(String),
    /// The window handle associated with the renderer has been destroyed.
    WindowDestroyed,
    /// Failed to parse a Spritesheet from RON.
    LoadSpritesheetError,
    /// Failed to build texture.
    BuildTextureError,
    /// Unsupported texture size.
    UnsupportedTextureSize(u32, u32),
    /// Image decoding error.
    DecodeImageError,
    /// Failed to create texture.
    CreateTextureError,
}

impl error::Error for Error {}

impl fmt::Display for Error {
    fn fmt(&self, fmt: &mut fmt::Formatter<'_>) -> fmt::Result {
        use self::Error::*;

        match *self {
            NoSuchTarget(ref e) => write!(fmt, "Nonexistent target: {}", e),
            ProgramCreation => write!(fmt, "Program compilation failed"),
            PixelDataMismatch(ref e) => write!(fmt, "Pixel data and metadata do not match: {}", e),
            WindowDestroyed => write!(fmt, "Window has been destroyed"),
            LoadSpritesheetError => write!(fmt, "Failed to parse SpriteSheet"),
            BuildTextureError => write!(fmt, "Failed to build texture"),
            UnsupportedTextureSize(w, h) => write!(
                fmt,
                "Unsupported texture size (expected: ({}, {}), got: ({}, {})",
                u16::max_value(),
                u16::max_value(),
                w,
                h,
            ),
            DecodeImageError => write!(fmt, "Image decoding failed"),
            CreateTextureError => write!(fmt, "Failed to create texture from texture data"),
        }
    }
<<<<<<< HEAD
}

impl From<gfx::CombinedError> for Error {
    fn from(e: gfx::CombinedError) -> Error {
        Error::TargetCreation(e)
    }
}

impl From<gfx::TargetViewError> for Error {
    fn from(e: gfx::TargetViewError) -> Error {
        Error::TargetCreation(e.into())
    }
}

impl From<gfx::PipelineStateError<String>> for Error {
    fn from(e: gfx::PipelineStateError<String>) -> Error {
        Error::PassInit(e)
    }
}

impl From<gfx::ResourceViewError> for Error {
    fn from(e: gfx::ResourceViewError) -> Error {
        Error::ResViewCreation(e)
    }
}

impl From<gfx::buffer::CreationError> for Error {
    fn from(e: gfx::buffer::CreationError) -> Error {
        Error::BufferCreation(e)
    }
}

impl From<gfx::shade::ProgramError> for Error {
    fn from(e: gfx::shade::ProgramError) -> Error {
        Error::ProgramCreation(e)
    }
}

impl From<gfx::texture::CreationError> for Error {
    fn from(e: gfx::texture::CreationError) -> Error {
        Error::TextureCreation(e)
    }
}

impl From<gfx_core::pso::CreationError> for Error {
    fn from(e: gfx_core::pso::CreationError) -> Error {
        Error::PipelineCreation(e)
    }
}

impl From<amethyst_core::specs::error::Error> for Error {
    fn from(e: amethyst_core::specs::error::Error) -> Error {
        Error::SpecsError(e)
    }
=======
>>>>>>> 82daa3aa
}<|MERGE_RESOLUTION|>--- conflicted
+++ resolved
@@ -50,61 +50,4 @@
             CreateTextureError => write!(fmt, "Failed to create texture from texture data"),
         }
     }
-<<<<<<< HEAD
-}
-
-impl From<gfx::CombinedError> for Error {
-    fn from(e: gfx::CombinedError) -> Error {
-        Error::TargetCreation(e)
-    }
-}
-
-impl From<gfx::TargetViewError> for Error {
-    fn from(e: gfx::TargetViewError) -> Error {
-        Error::TargetCreation(e.into())
-    }
-}
-
-impl From<gfx::PipelineStateError<String>> for Error {
-    fn from(e: gfx::PipelineStateError<String>) -> Error {
-        Error::PassInit(e)
-    }
-}
-
-impl From<gfx::ResourceViewError> for Error {
-    fn from(e: gfx::ResourceViewError) -> Error {
-        Error::ResViewCreation(e)
-    }
-}
-
-impl From<gfx::buffer::CreationError> for Error {
-    fn from(e: gfx::buffer::CreationError) -> Error {
-        Error::BufferCreation(e)
-    }
-}
-
-impl From<gfx::shade::ProgramError> for Error {
-    fn from(e: gfx::shade::ProgramError) -> Error {
-        Error::ProgramCreation(e)
-    }
-}
-
-impl From<gfx::texture::CreationError> for Error {
-    fn from(e: gfx::texture::CreationError) -> Error {
-        Error::TextureCreation(e)
-    }
-}
-
-impl From<gfx_core::pso::CreationError> for Error {
-    fn from(e: gfx_core::pso::CreationError) -> Error {
-        Error::PipelineCreation(e)
-    }
-}
-
-impl From<amethyst_core::specs::error::Error> for Error {
-    fn from(e: amethyst_core::specs::error::Error) -> Error {
-        Error::SpecsError(e)
-    }
-=======
->>>>>>> 82daa3aa
 }