//! Simple flat forward drawing pass.

use derivative::Derivative;
use gfx::pso::buffer::ElemStride;
use gfx_core::state::{Blend, ColorMask};
use glsl_layout::Uniform;
<<<<<<< HEAD
use mesh::{Mesh, MeshHandle};
use mtl::{Material, MaterialDefaults};
use pass::skinning::{create_skinning_effect, setup_skinning_buffers};
use pass::util::{draw_mesh, get_camera, setup_textures, VertexArgs};
use pipe::pass::{Pass, PassData};
use pipe::{DepthMode, Effect, NewEffect};
use skinning::JointTransforms;
use tex::Texture;
use types::{Encoder, Factory};
use vertex::{Attributes, Position, Separate, TexCoord, VertexFormat};
use visibility::Visibility;
use xr::XRRenderInfo;
=======

use amethyst_assets::AssetStorage;
use amethyst_core::{
    specs::prelude::{Join, Read, ReadExpect, ReadStorage},
    transform::GlobalTransform,
};
use amethyst_error::Error;

use crate::{
    cam::{ActiveCamera, Camera},
    hidden::{Hidden, HiddenPropagate},
    mesh::{Mesh, MeshHandle},
    mtl::{Material, MaterialDefaults},
    pass::{
        skinning::{create_skinning_effect, setup_skinning_buffers},
        util::{draw_mesh, get_camera, setup_textures, VertexArgs},
    },
    pipe::{
        pass::{Pass, PassData},
        DepthMode, Effect, NewEffect,
    },
    skinning::JointTransforms,
    tex::Texture,
    types::{Encoder, Factory},
    vertex::{Attributes, Position, Separate, TexCoord, VertexFormat},
    visibility::Visibility,
    Rgba,
};

use super::*;
>>>>>>> 82daa3aa

static ATTRIBUTES: [Attributes<'static>; 2] = [
    Separate::<Position>::ATTRIBUTES,
    Separate::<TexCoord>::ATTRIBUTES,
];

/// Draw mesh without lighting
///
/// See the [crate level documentation](index.html) for information about interleaved and separate
/// passes.
///
/// # Type Parameters
///
/// * `V`: `VertexFormat`
#[derive(Derivative, Clone, Debug, PartialEq)]
#[derivative(Default(bound = "Self: Pass"))]
pub struct DrawFlatSeparate {
    skinning: bool,
    transparency: Option<(ColorMask, Blend, Option<DepthMode>)>,
}

impl DrawFlatSeparate
where
    Self: Pass,
{
    /// Create instance of `DrawFlat` pass
    pub fn new() -> Self {
        Default::default()
    }

    /// Enable vertex skinning
    pub fn with_vertex_skinning(mut self) -> Self {
        self.skinning = true;
        self
    }

    /// Enable transparency
    pub fn with_transparency(
        mut self,
        mask: ColorMask,
        blend: Blend,
        depth: Option<DepthMode>,
    ) -> Self {
        self.transparency = Some((mask, blend, depth));
        self
    }
}

impl<'a> PassData<'a> for DrawFlatSeparate {
    type Data = (
        Read<'a, ActiveCamera>,
        ReadStorage<'a, Camera>,
        Read<'a, AssetStorage<Mesh>>,
        Read<'a, AssetStorage<Texture>>,
        ReadExpect<'a, MaterialDefaults>,
        Option<Read<'a, Visibility>>,
        ReadStorage<'a, Hidden>,
        ReadStorage<'a, HiddenPropagate>,
        ReadStorage<'a, MeshHandle>,
        ReadStorage<'a, Material>,
        ReadStorage<'a, GlobalTransform>,
        ReadStorage<'a, JointTransforms>,
<<<<<<< HEAD
        Option<Read<'a, XRRenderInfo>>,
=======
        ReadStorage<'a, Rgba>,
>>>>>>> 82daa3aa
    );
}

impl Pass for DrawFlatSeparate {
    fn compile(&mut self, effect: NewEffect<'_>) -> Result<Effect, Error> {
        use std::mem;
        let mut builder = if self.skinning {
            create_skinning_effect(effect, FRAG_SRC)
        } else {
            effect.simple(VERT_SRC, FRAG_SRC)
        };
        builder
            .with_raw_vertex_buffer(
                Separate::<Position>::ATTRIBUTES,
                Separate::<Position>::size() as ElemStride,
                0,
            )
            .with_raw_vertex_buffer(
                Separate::<TexCoord>::ATTRIBUTES,
                Separate::<TexCoord>::size() as ElemStride,
                0,
            );
        if self.skinning {
            setup_skinning_buffers(&mut builder);
        }
        builder.with_raw_constant_buffer(
            "VertexArgs",
            mem::size_of::<<VertexArgs as Uniform>::Std140>(),
            1,
        );
        setup_textures(&mut builder, &TEXTURES);
        match self.transparency {
            Some((mask, blend, depth)) => builder.with_blended_output("out_color", mask, blend, depth),
            None => builder.with_output("out_color", Some(DepthMode::LessEqualWrite)),
        };
        builder.build()
    }

    fn apply<'a, 'b: 'a>(
        &'a mut self,
        encoder: &mut Encoder,
        effect: &mut Effect,
        _factory: Factory,
        (
            active,
            camera,
            mesh_storage,
            tex_storage,
            material_defaults,
            visibility,
            hidden,
            hidden_prop,
            mesh,
            material,
            global,
            joints,
<<<<<<< HEAD
            xr_info,
=======
            rgba,
>>>>>>> 82daa3aa
        ): <Self as PassData<'a>>::Data,
    ) {
        let camera = get_camera(active, &camera, &global);
        let xr_camera = xr_info.as_ref().and_then(|i| i.camera_reference());

        match visibility {
<<<<<<< HEAD
            None => for (joint, mesh, material, global) in
                (joints.maybe(), &mesh, &material, &global).join()
            {
                draw_mesh(
                    encoder,
                    effect,
                    self.skinning,
                    mesh_storage.get(mesh),
                    joint,
                    &tex_storage,
                    Some(material),
                    &material_defaults,
                    camera,
                    Some(global),
                    &ATTRIBUTES,
                    &TEXTURES,
                    &xr_camera,
                );
            },
=======
            None => {
                for (joint, mesh, material, global, rgba, _, _) in (
                    joints.maybe(),
                    &mesh,
                    &material,
                    &global,
                    rgba.maybe(),
                    !&hidden,
                    !&hidden_prop,
                )
                    .join()
                {
                    draw_mesh(
                        encoder,
                        effect,
                        self.skinning,
                        mesh_storage.get(mesh),
                        joint,
                        &tex_storage,
                        Some(material),
                        &material_defaults,
                        rgba,
                        camera,
                        Some(global),
                        &ATTRIBUTES,
                        &TEXTURES,
                    );
                }
            }
>>>>>>> 82daa3aa
            Some(ref visibility) => {
                for (joint, mesh, material, global, rgba, _) in (
                    joints.maybe(),
                    &mesh,
                    &material,
                    &global,
                    rgba.maybe(),
                    &visibility.visible_unordered,
                )
                    .join()
                {
                    draw_mesh(
                        encoder,
                        effect,
                        self.skinning,
                        mesh_storage.get(mesh),
                        joint,
                        &tex_storage,
                        Some(material),
                        &material_defaults,
                        rgba,
                        camera,
                        Some(global),
                        &ATTRIBUTES,
                        &TEXTURES,
                        &xr_camera,
                    );
                }

                for entity in &visibility.visible_ordered {
                    if let Some(mesh) = mesh.get(*entity) {
                        draw_mesh(
                            encoder,
                            effect,
                            self.skinning,
                            mesh_storage.get(mesh),
                            joints.get(*entity),
                            &tex_storage,
                            material.get(*entity),
                            &material_defaults,
                            rgba.get(*entity),
                            camera,
                            global.get(*entity),
                            &ATTRIBUTES,
                            &TEXTURES,
                            &xr_camera,
                        );
                    }
                }
            }
        }
    }
}<|MERGE_RESOLUTION|>--- conflicted
+++ resolved
@@ -4,20 +4,9 @@
 use gfx::pso::buffer::ElemStride;
 use gfx_core::state::{Blend, ColorMask};
 use glsl_layout::Uniform;
-<<<<<<< HEAD
-use mesh::{Mesh, MeshHandle};
-use mtl::{Material, MaterialDefaults};
-use pass::skinning::{create_skinning_effect, setup_skinning_buffers};
-use pass::util::{draw_mesh, get_camera, setup_textures, VertexArgs};
-use pipe::pass::{Pass, PassData};
-use pipe::{DepthMode, Effect, NewEffect};
-use skinning::JointTransforms;
-use tex::Texture;
-use types::{Encoder, Factory};
-use vertex::{Attributes, Position, Separate, TexCoord, VertexFormat};
-use visibility::Visibility;
-use xr::XRRenderInfo;
-=======
+
+
+use crate::xr::XRRenderInfo;
 
 use amethyst_assets::AssetStorage;
 use amethyst_core::{
@@ -48,7 +37,7 @@
 };
 
 use super::*;
->>>>>>> 82daa3aa
+
 
 static ATTRIBUTES: [Attributes<'static>; 2] = [
     Separate::<Position>::ATTRIBUTES,
@@ -111,11 +100,8 @@
         ReadStorage<'a, Material>,
         ReadStorage<'a, GlobalTransform>,
         ReadStorage<'a, JointTransforms>,
-<<<<<<< HEAD
+        ReadStorage<'a, Rgba>,
         Option<Read<'a, XRRenderInfo>>,
-=======
-        ReadStorage<'a, Rgba>,
->>>>>>> 82daa3aa
     );
 }
 
@@ -172,38 +158,14 @@
             material,
             global,
             joints,
-<<<<<<< HEAD
+            rgba,
             xr_info,
-=======
-            rgba,
->>>>>>> 82daa3aa
         ): <Self as PassData<'a>>::Data,
     ) {
         let camera = get_camera(active, &camera, &global);
         let xr_camera = xr_info.as_ref().and_then(|i| i.camera_reference());
 
         match visibility {
-<<<<<<< HEAD
-            None => for (joint, mesh, material, global) in
-                (joints.maybe(), &mesh, &material, &global).join()
-            {
-                draw_mesh(
-                    encoder,
-                    effect,
-                    self.skinning,
-                    mesh_storage.get(mesh),
-                    joint,
-                    &tex_storage,
-                    Some(material),
-                    &material_defaults,
-                    camera,
-                    Some(global),
-                    &ATTRIBUTES,
-                    &TEXTURES,
-                    &xr_camera,
-                );
-            },
-=======
             None => {
                 for (joint, mesh, material, global, rgba, _, _) in (
                     joints.maybe(),
@@ -230,10 +192,10 @@
                         Some(global),
                         &ATTRIBUTES,
                         &TEXTURES,
+                        &xr_camera,
                     );
                 }
             }
->>>>>>> 82daa3aa
             Some(ref visibility) => {
                 for (joint, mesh, material, global, rgba, _) in (
                     joints.maybe(),
