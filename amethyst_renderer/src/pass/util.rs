use std::mem;

use glsl_layout::*;
<<<<<<< HEAD
use mesh::Mesh;
use mtl::{Material, MaterialDefaults, TextureOffset};
use pass::set_skinning_buffers;
use pipe::{Effect, EffectBuilder};
use skinning::JointTransforms;
use tex::Texture;
use types::Encoder;
use vertex::Attributes;
use xr::XRCameraReference;
=======
use log::error;

#[cfg(feature = "profiler")]
use thread_profiler::profile_scope;

use amethyst_assets::AssetStorage;
use amethyst_core::{
    nalgebra::Matrix4,
    specs::prelude::{Join, Read, ReadStorage},
    GlobalTransform,
};

use crate::{
    cam::{ActiveCamera, Camera},
    mesh::Mesh,
    mtl::{Material, MaterialDefaults, TextureOffset},
    pass::set_skinning_buffers,
    pipe::{Effect, EffectBuilder},
    skinning::JointTransforms,
    tex::Texture,
    types::Encoder,
    vertex::Attributes,
    Rgba,
};
>>>>>>> 82daa3aa

pub(crate) enum TextureType {
    Albedo,
    Emission,
    Normal,
    Metallic,
    Roughness,
    AmbientOcclusion,
    Caveat,
}

#[repr(C, align(16))]
#[derive(Clone, Copy, Debug, Uniform)]
pub(crate) struct ViewArgs {
    proj: mat4,
    view: mat4,
}

#[repr(C, align(16))]
#[derive(Clone, Copy, Debug, Uniform)]
pub(crate) struct VertexArgs {
    proj: mat4,
    view: mat4,
    model: mat4,
    rgba: vec4,
}

#[repr(C, align(16))]
#[derive(Clone, Copy, Debug, Uniform)]
pub(crate) struct TextureOffsetPod {
    pub u_offset: vec2,
    pub v_offset: vec2,
}

impl TextureOffsetPod {
    pub(crate) fn from_offset(offset: &TextureOffset) -> Self {
        TextureOffsetPod {
            u_offset: [offset.u.0, offset.u.1].into(),
            v_offset: [offset.v.0, offset.v.1].into(),
        }
    }
}

pub(crate) fn set_attribute_buffers(
    effect: &mut Effect,
    mesh: &Mesh,
    attributes: &[Attributes<'static>],
) -> bool {
    #[cfg(feature = "profiler")]
    profile_scope!("render_setattributebuffers");
    for attr in attributes.iter() {
        match mesh.buffer(attr) {
            Some(vbuf) => effect.data.vertex_bufs.push(vbuf.clone()),
            None => {
                error!(
                    "Required vertex attribute buffer with format {:?} missing in mesh",
                    attr
                );
                return false;
            }
        }
    }
    true
}

pub(crate) fn add_texture(effect: &mut Effect, texture: &Texture) {
    effect.data.textures.push(texture.view().clone());
    effect.data.samplers.push(texture.sampler().clone());
}

pub(crate) fn setup_textures(builder: &mut EffectBuilder<'_>, types: &[TextureType]) {
    use self::TextureType::*;

    #[cfg(feature = "profiler")]
    profile_scope!("render_setuptextures");

    for ty in types {
        match *ty {
            Albedo => builder.with_texture("albedo"),
            Emission => builder.with_texture("emission"),
            Normal => builder.with_texture("normal"),
            Metallic => builder.with_texture("metallic"),
            Roughness => builder.with_texture("roughness"),
            AmbientOcclusion => builder.with_texture("ambient_occlusion"),
            Caveat => builder.with_texture("caveat"),
        };
    }
    setup_texture_offsets(builder, types);
}

pub(crate) fn add_textures(
    effect: &mut Effect,
    encoder: &mut Encoder,
    storage: &AssetStorage<Texture>,
    material: &Material,
    default: &Material,
    types: &[TextureType],
) {
    use self::TextureType::*;

    for ty in types {
        let texture = match *ty {
            Albedo => storage
                .get(&material.albedo)
                .or_else(|| storage.get(&default.albedo)),
            Emission => storage
                .get(&material.emission)
                .or_else(|| storage.get(&default.emission)),
            Normal => storage
                .get(&material.normal)
                .or_else(|| storage.get(&default.normal)),
            Metallic => storage
                .get(&material.metallic)
                .or_else(|| storage.get(&default.metallic)),
            Roughness => storage
                .get(&material.roughness)
                .or_else(|| storage.get(&default.roughness)),
            AmbientOcclusion => storage
                .get(&material.ambient_occlusion)
                .or_else(|| storage.get(&default.ambient_occlusion)),
            Caveat => storage
                .get(&material.caveat)
                .or_else(|| storage.get(&default.caveat)),
        };
        add_texture(effect, texture.expect("Texture missing in asset storage"));
    }
    set_texture_offsets(effect, encoder, material, types);
}

pub(crate) fn setup_texture_offsets(builder: &mut EffectBuilder<'_>, types: &[TextureType]) {
    use self::TextureType::*;

    #[cfg(feature = "profiler")]
    profile_scope!("render_setuptextureoffsets");

    for ty in types {
        match *ty {
            Albedo => builder.with_raw_constant_buffer(
                "AlbedoOffset",
                mem::size_of::<<TextureOffsetPod as Uniform>::Std140>(),
                1,
            ),
            Emission => builder.with_raw_constant_buffer(
                "EmissionOffset",
                mem::size_of::<<TextureOffsetPod as Uniform>::Std140>(),
                1,
            ),
            Normal => builder.with_raw_constant_buffer(
                "NormalOffset",
                mem::size_of::<<TextureOffsetPod as Uniform>::Std140>(),
                1,
            ),
            Metallic => builder.with_raw_constant_buffer(
                "MetallicOffset",
                mem::size_of::<<TextureOffsetPod as Uniform>::Std140>(),
                1,
            ),
            Roughness => builder.with_raw_constant_buffer(
                "RoughnessOffset",
                mem::size_of::<<TextureOffsetPod as Uniform>::Std140>(),
                1,
            ),
            AmbientOcclusion => builder.with_raw_constant_buffer(
                "AmbientOcclusionOffset",
                mem::size_of::<<TextureOffsetPod as Uniform>::Std140>(),
                1,
            ),
            Caveat => builder.with_raw_constant_buffer(
                "CaveatOffset",
                mem::size_of::<<TextureOffsetPod as Uniform>::Std140>(),
                1,
            ),
        };
    }
}

pub(crate) fn set_texture_offsets(
    effect: &mut Effect,
    encoder: &mut Encoder,
    material: &Material,
    types: &[TextureType],
) {
    use self::TextureType::*;

    for ty in types {
        match *ty {
            Albedo => effect.update_constant_buffer(
                "AlbedoOffset",
                &TextureOffsetPod::from_offset(&material.albedo_offset).std140(),
                encoder,
            ),
            Emission => effect.update_constant_buffer(
                "EmissionOffset",
                &TextureOffsetPod::from_offset(&material.emission_offset).std140(),
                encoder,
            ),
            Normal => effect.update_constant_buffer(
                "NormalOffset",
                &TextureOffsetPod::from_offset(&material.normal_offset).std140(),
                encoder,
            ),
            Metallic => effect.update_constant_buffer(
                "MetallicOffset",
                &TextureOffsetPod::from_offset(&material.metallic_offset).std140(),
                encoder,
            ),
            Roughness => effect.update_constant_buffer(
                "RoughnessOffset",
                &TextureOffsetPod::from_offset(&material.roughness_offset).std140(),
                encoder,
            ),
            AmbientOcclusion => effect.update_constant_buffer(
                "AmbientOcclusionOffset",
                &TextureOffsetPod::from_offset(&material.ambient_occlusion_offset).std140(),
                encoder,
            ),
            Caveat => effect.update_constant_buffer(
                "CaveatOffset",
                &TextureOffsetPod::from_offset(&material.caveat_offset).std140(),
                encoder,
            ),
        };
    }
}

pub(crate) fn setup_vertex_args(builder: &mut EffectBuilder<'_>) {
    #[cfg(feature = "profiler")]
    profile_scope!("render_setupvertexargs");

    builder.with_raw_constant_buffer(
        "VertexArgs",
        mem::size_of::<<VertexArgs as Uniform>::Std140>(),
        1,
    );
}

/// Sets the vertex argument in the constant buffer.
pub fn set_vertex_args(
    effect: &mut Effect,
    encoder: &mut Encoder,
    camera: Option<(&Camera, &GlobalTransform)>,
    xr_camera: &Option<XRCameraReference>,
    global: &GlobalTransform,
    rgba: Rgba,
) {
    let one = Matrix4::one();
    let vertex_args = camera
        .as_ref()
<<<<<<< HEAD
        .map(|&(ref cam, ref transform)| VertexArgs {
            proj: xr_camera
                .as_ref()
                .map(|c| c.projection.clone().into())
                .unwrap_or_else(|| cam.proj.into()),
            view: (xr_camera
                .as_ref()
                .map(|c| c.view_offset)
                .unwrap_or_else(|| &one)
                * transform.0.invert().unwrap()).into(),
            model: global.0.into(),
        }).unwrap_or_else(|| VertexArgs {
            proj: one.into(),
            view: one.into(),
            model: global.0.into(),
=======
        .map(|&(ref cam, ref transform)| {
            let proj: [[f32; 4]; 4] = cam.proj.into();
            let view: [[f32; 4]; 4] = transform
                .0
                .try_inverse()
                .expect("Unable to get inverse of camera transform")
                .into();
            let model: [[f32; 4]; 4] = global.0.into();
            VertexArgs {
                proj: proj.into(),
                view: view.into(),
                model: model.into(),
                rgba: rgba.into(),
            }
        })
        .unwrap_or_else(|| {
            let proj: [[f32; 4]; 4] = Matrix4::identity().into();
            let view: [[f32; 4]; 4] = Matrix4::identity().into();
            let model: [[f32; 4]; 4] = global.0.into();
            VertexArgs {
                proj: proj.into(),
                view: view.into(),
                model: model.into(),
                rgba: rgba.into(),
            }
>>>>>>> 82daa3aa
        });
    effect.update_constant_buffer("VertexArgs", &vertex_args.std140(), encoder);
}

pub fn set_view_args(
    effect: &mut Effect,
    encoder: &mut Encoder,
    camera: Option<(&Camera, &GlobalTransform)>,
) {
    #[cfg(feature = "profiler")]
    profile_scope!("render_setviewargs");

    let view_args = camera
        .as_ref()
        .map(|&(ref cam, ref transform)| {
            let proj: [[f32; 4]; 4] = cam.proj.into();
            let view: [[f32; 4]; 4] = transform
                .0
                .try_inverse()
                .expect("Unable to get inverse of camera transform")
                .into();
            ViewArgs {
                proj: proj.into(),
                view: view.into(),
            }
        })
        .unwrap_or_else(|| {
            let identity: [[f32; 4]; 4] = Matrix4::identity().into();
            ViewArgs {
                proj: identity.clone().into(),
                view: identity.into(),
            }
        });
    effect.update_constant_buffer("ViewArgs", &view_args.std140(), encoder);
}

pub(crate) fn draw_mesh(
    encoder: &mut Encoder,
    effect: &mut Effect,
    skinning: bool,
    mesh: Option<&Mesh>,
    joint: Option<&JointTransforms>,
    tex_storage: &AssetStorage<Texture>,
    material: Option<&Material>,
    material_defaults: &MaterialDefaults,
    rgba: Option<&Rgba>,
    camera: Option<(&Camera, &GlobalTransform)>,
    global: Option<&GlobalTransform>,
    attributes: &[Attributes<'static>],
    textures: &[TextureType],
    xr_camera: &Option<XRCameraReference>,
) {
    #[cfg(feature = "profiler")]
    profile_scope!("render_drawmesh");

    // Return straight away if some parameters are none
    // Consider changing function signature?
    let (mesh, material, global) = match (mesh, material, global) {
        (Some(v1), Some(v2), Some(v3)) => (v1, v2, v3),
        _ => return,
    };

    if !set_attribute_buffers(effect, mesh, attributes)
        || (skinning && !set_skinning_buffers(effect, mesh))
    {
        effect.clear();
        return;
    }

<<<<<<< HEAD
    set_vertex_args(effect, encoder, camera, xr_camera, global.unwrap());
=======
    set_vertex_args(
        effect,
        encoder,
        camera,
        global,
        rgba.cloned().unwrap_or(Rgba::WHITE),
    );
>>>>>>> 82daa3aa

    if skinning {
        if let Some(joint) = joint {
            effect.update_buffer("JointTransforms", &joint.matrices[..], encoder);
        }
    }

    add_textures(
        effect,
        encoder,
        &tex_storage,
        material,
        &material_defaults.0,
        textures,
    );

    effect.draw(mesh.slice(), encoder);
    effect.clear();
}

/// Returns the main camera and its `GlobalTransform`
pub fn get_camera<'a>(
    active: Read<'a, ActiveCamera>,
    camera: &'a ReadStorage<'a, Camera>,
    global: &'a ReadStorage<'a, GlobalTransform>,
) -> Option<(&'a Camera, &'a GlobalTransform)> {
    #[cfg(feature = "profiler")]
    profile_scope!("render_getcamera");

    active
        .entity
        .and_then(|entity| {
            let cam = camera.get(entity);
            let transform = global.get(entity);
            cam.into_iter().zip(transform.into_iter()).next()
        })
        .or_else(|| (camera, global).join().next())
}<|MERGE_RESOLUTION|>--- conflicted
+++ resolved
@@ -1,17 +1,8 @@
 use std::mem;
 
 use glsl_layout::*;
-<<<<<<< HEAD
-use mesh::Mesh;
-use mtl::{Material, MaterialDefaults, TextureOffset};
-use pass::set_skinning_buffers;
-use pipe::{Effect, EffectBuilder};
-use skinning::JointTransforms;
-use tex::Texture;
-use types::Encoder;
-use vertex::Attributes;
-use xr::XRCameraReference;
-=======
+
+use crate::xr::XRCameraReference;
 use log::error;
 
 #[cfg(feature = "profiler")]
@@ -36,7 +27,6 @@
     vertex::Attributes,
     Rgba,
 };
->>>>>>> 82daa3aa
 
 pub(crate) enum TextureType {
     Albedo,
@@ -278,37 +268,26 @@
     effect: &mut Effect,
     encoder: &mut Encoder,
     camera: Option<(&Camera, &GlobalTransform)>,
-    xr_camera: &Option<XRCameraReference>,
     global: &GlobalTransform,
     rgba: Rgba,
+    xr_camera: &Option<XRCameraReference<'_>>,
 ) {
-    let one = Matrix4::one();
+    let one: Matrix4<f32> = amethyst_core::nalgebra::one();
     let vertex_args = camera
         .as_ref()
-<<<<<<< HEAD
-        .map(|&(ref cam, ref transform)| VertexArgs {
-            proj: xr_camera
+        .map(|&(ref cam, ref transform)| {
+            let proj: [[f32; 4]; 4] = xr_camera
                 .as_ref()
                 .map(|c| c.projection.clone().into())
-                .unwrap_or_else(|| cam.proj.into()),
-            view: (xr_camera
+                .unwrap_or_else(|| cam.proj.into());
+            let view = xr_camera
                 .as_ref()
                 .map(|c| c.view_offset)
-                .unwrap_or_else(|| &one)
-                * transform.0.invert().unwrap()).into(),
-            model: global.0.into(),
-        }).unwrap_or_else(|| VertexArgs {
-            proj: one.into(),
-            view: one.into(),
-            model: global.0.into(),
-=======
-        .map(|&(ref cam, ref transform)| {
-            let proj: [[f32; 4]; 4] = cam.proj.into();
-            let view: [[f32; 4]; 4] = transform
+                .unwrap_or_else(|| &one) * transform
                 .0
                 .try_inverse()
-                .expect("Unable to get inverse of camera transform")
-                .into();
+                .expect("Unable to get inverse of camera transform");
+            let view: [[f32; 4]; 4] = view.into();
             let model: [[f32; 4]; 4] = global.0.into();
             VertexArgs {
                 proj: proj.into(),
@@ -327,7 +306,6 @@
                 model: model.into(),
                 rgba: rgba.into(),
             }
->>>>>>> 82daa3aa
         });
     effect.update_constant_buffer("VertexArgs", &vertex_args.std140(), encoder);
 }
@@ -378,7 +356,7 @@
     global: Option<&GlobalTransform>,
     attributes: &[Attributes<'static>],
     textures: &[TextureType],
-    xr_camera: &Option<XRCameraReference>,
+    xr_camera: &Option<XRCameraReference<'_>>,
 ) {
     #[cfg(feature = "profiler")]
     profile_scope!("render_drawmesh");
@@ -397,17 +375,14 @@
         return;
     }
 
-<<<<<<< HEAD
-    set_vertex_args(effect, encoder, camera, xr_camera, global.unwrap());
-=======
     set_vertex_args(
         effect,
         encoder,
         camera,
         global,
         rgba.cloned().unwrap_or(Rgba::WHITE),
+        xr_camera
     );
->>>>>>> 82daa3aa
 
     if skinning {
         if let Some(joint) = joint {
