--- conflicted
+++ resolved
@@ -45,10 +45,6 @@
         world.register::<Handle<Mesh>>();
         world.register::<Handle<Texture>>();
         world.register::<Camera>();
-<<<<<<< HEAD
-        world.register::<ActiveCamera>();
-=======
->>>>>>> 30ccdd82
 
         Ok(builder)
     }
