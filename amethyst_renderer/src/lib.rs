--- conflicted
+++ resolved
@@ -81,16 +81,8 @@
                  PosNormTex, PosTex, Position, Query, Separate, Tangent, TexCoord,
                  VertexBufferCombination, VertexFormat, With};
 
-<<<<<<< HEAD
-pub mod formats;
-pub mod light;
-pub mod mesh;
+pub mod error;
 pub mod orientation;
-pub mod pass;
-pub mod prelude;
-=======
-pub mod error;
->>>>>>> 30ccdd82
 pub mod pipe;
 
 mod bundle;
