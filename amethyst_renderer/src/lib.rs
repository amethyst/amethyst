//! A data parallel rendering engine developed by the [Amethyst][am] project.
//! The source code is available for download on [GitHub][gh]. See the
//! [online book][bk] for a complete guide to using Amethyst.
//!
//! [am]: https://www.amethyst.rs/
//! [gh]: https://github.com/amethyst/amethyst/tree/develop/src/renderer
//! [bk]: https://www.amethyst.rs/book/master/

#![deny(missing_docs)]
#![doc(html_logo_url = "https://tinyurl.com/jtmm43a")]

extern crate amethyst_assets;
extern crate amethyst_core;
#[macro_use]
extern crate derivative;
#[macro_use]
extern crate error_chain;
extern crate fnv;
extern crate genmesh;
extern crate gfx;
extern crate gfx_core;
#[macro_use]
extern crate gfx_macros;
#[macro_use]
extern crate glsl_layout;
extern crate hetseq;
extern crate hibitset;
extern crate imagefmt;
#[macro_use]
extern crate log;
extern crate rayon;
#[macro_use]
extern crate serde;
extern crate shred;
#[macro_use]
extern crate shred_derive;
extern crate smallvec;
extern crate wavefront_obj;
extern crate winit;

#[macro_use]
#[cfg(feature = "profiler")]
extern crate thread_profiler;

#[cfg(all(feature = "d3d11", target_os = "windows"))]
extern crate gfx_device_dx11;
#[cfg(all(feature = "d3d11", target_os = "windows"))]
extern crate gfx_window_dxgi;

#[cfg(all(feature = "metal", target_os = "macos"))]
extern crate gfx_device_metal;
#[cfg(all(feature = "metal", target_os = "macos"))]
extern crate gfx_window_metal;

#[cfg(feature = "opengl")]
extern crate gfx_device_gl;
#[cfg(feature = "opengl")]
extern crate gfx_window_glutin;
#[cfg(feature = "opengl")]
extern crate glutin;

#[cfg(feature = "vulkan")]
extern crate gfx_device_vulkan;
#[cfg(feature = "vulkan")]
extern crate gfx_window_vulkan;

pub use bundle::RenderBundle;
pub use cam::{ActiveCamera, ActiveCameraPrefab, Camera, CameraPrefab, Projection};
pub use color::Rgba;
pub use config::DisplayConfig;
pub use formats::{build_mesh_with_combo, create_mesh_asset, create_texture_asset, BmpFormat,
                  ComboMeshCreator, GraphicsPrefab, ImageData, ImageError, JpgFormat,
                  MaterialPrefab, MeshCreator, MeshData, ObjFormat, PngFormat, TextureData,
                  TextureFormat, TextureMetadata, TexturePrefab};
pub use input::{ElementState, Event, KeyboardInput, MouseButton, VirtualKeyCode, WindowEvent};
pub use light::{DirectionalLight, Light, LightPrefab, PointLight, SpotLight, SunLight};
pub use mesh::{vertex_data, Mesh, MeshBuilder, MeshHandle, VertexBuffer};
pub use mtl::{Material, MaterialDefaults, MaterialTextureSet, TextureOffset};
pub use pass::{DrawFlat, DrawFlatSeparate, DrawPbm, DrawPbmSeparate, DrawShaded,
               DrawShadedSeparate};
pub use pipe::{ColorBuffer, Data, DepthBuffer, DepthMode, Effect, EffectBuilder, Init, Meta,
               NewEffect, Pipeline, PipelineBuild, PipelineBuilder, PipelineData, PolyPipeline,
               PolyStage, PolyStages, Stage, StageBuilder, Target, TargetBuilder, Targets};
pub use renderer::Renderer;
pub use resources::{AmbientColor, ScreenDimensions, WindowMessages};
pub use shape::{InternalShape, Shape, ShapePrefab, ShapeUpload};
pub use skinning::{AnimatedComboMeshCreator, AnimatedVertexBufferCombination, JointIds,
                   JointTransforms, JointTransformsPrefab, JointWeights};
<<<<<<< HEAD
pub use sprite::{Sprite, SpriteRenderData, SpriteSheet, SpriteSheetHandle, WithSpriteRender};
=======
pub use sprite::{Sprite, SpriteSheet, SpriteSheetHandle};
>>>>>>> 7036c86e
pub use system::RenderSystem;
pub use tex::{Texture, TextureBuilder, TextureHandle};
pub use transparent::{
    Blend, BlendChannel, BlendValue, ColorMask, Equation, Factor, Transparent, ALPHA, REPLACE,
};
pub use types::{Encoder, Factory, PipelineState, Resources};
pub use vertex::{
    Attribute, AttributeFormat, Attributes, Color, Normal, PosColor, PosNormTangTex, PosNormTex,
    PosTex, Position, Query, Separate, Tangent, TexCoord, VertexBufferCombination, VertexFormat,
    With,
};
pub use visibility::{Visibility, VisibilitySortingSystem};

pub mod error;
pub mod mouse;
pub mod pipe;

#[macro_use]
mod macros;

mod bundle;
mod cam;
mod color;
mod config;
mod formats;
mod input;
mod light;
mod mesh;
mod mtl;
mod pass;
mod renderer;
mod resources;
mod shape;
mod skinning;
mod sprite;
mod system;
mod tex;
mod transparent;
mod types;
mod vertex;
mod visibility;<|MERGE_RESOLUTION|>--- conflicted
+++ resolved
@@ -86,11 +86,7 @@
 pub use shape::{InternalShape, Shape, ShapePrefab, ShapeUpload};
 pub use skinning::{AnimatedComboMeshCreator, AnimatedVertexBufferCombination, JointIds,
                    JointTransforms, JointTransformsPrefab, JointWeights};
-<<<<<<< HEAD
 pub use sprite::{Sprite, SpriteRenderData, SpriteSheet, SpriteSheetHandle, WithSpriteRender};
-=======
-pub use sprite::{Sprite, SpriteSheet, SpriteSheetHandle};
->>>>>>> 7036c86e
 pub use system::RenderSystem;
 pub use tex::{Texture, TextureBuilder, TextureHandle};
 pub use transparent::{
