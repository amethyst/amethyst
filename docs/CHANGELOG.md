--- conflicted
+++ resolved
@@ -20,16 +20,12 @@
 
 - Use a premultiplied view_proj matrix in vertex shaders. ([#1964])
 - amethyst_network completely rewritten to provide a new baseline with which to build. ([#1917])
-<<<<<<< HEAD
 - Cleaned up tiles example. Added rotation and translation tests, fixed raycast debug box. Added default zoom to PROJECT
   perspective projection since no one knew to zoom out. ([#1974])
 - TileMaps to_tile and to_world now take an Option<&Transform> that allows them to work if the entire map in 
- translated. ([#1987])
-=======
-- Cleaned up tiles example. Added rotation and translation tests, fixed raycast debug box. Added default zoom to `PROJECT` perspective projection since no one knew to zoom out. ([#1974])
+ translated. ([#1987],[#1991])
 - `AmethystApplication::with_fn` constraint relaxed from `Fn` to `FnOnce`. ([#1983])
 - ScreenDimensions now consistently reports window size in physical pixels. ([#1988])
->>>>>>> f6a1baef
 
 ### Deprecated
 
@@ -46,11 +42,9 @@
 [#1973]: https://github.com/amethyst/amethyst/pull/1973
 [#1974]: https://github.com/amethyst/amethyst/pull/1974
 [#1978]: https://github.com/amethyst/amethyst/pull/1978
-<<<<<<< HEAD
-[#1978]: https://github.com/amethyst/amethyst/issue/1987
-=======
+[#1987]: https://github.com/amethyst/amethyst/issue/1987
 [#1983]: https://github.com/amethyst/amethyst/pull/1983
->>>>>>> f6a1baef
+[#1991]: https://github.com/amethyst/amethyst/pull/1991
 
 ## [0.13.3] - 2019-10-4
 
