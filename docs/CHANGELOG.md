--- conflicted
+++ resolved
@@ -35,11 +35,8 @@
 * Documentation for drawing sprites. ([#971])
 * Added `shadow_update()` and `shadow_fixed_update()` to the `State` trait. ([#1006])
 * Added configurable width for debug lines ([#1016])
-<<<<<<< HEAD
+* Added `TextureMetadata::srgb_scale()` for default texture metadata with nearest filter ([#1023])
 * Added systems to pick 3d-objects from a scene with the mouse by casting camera rays. ([#1037])
-=======
-* Added `TextureMetadata::srgb_scale()` for default texture metadata with nearest filter ([#1023])
->>>>>>> ff985bf4
 
 ### Changed
 * Sprites contain their dimensions and offsets to render them with the right size and desired position. ([#829], [#830])
