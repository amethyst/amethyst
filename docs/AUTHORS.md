--- conflicted
+++ resolved
@@ -25,8 +25,5 @@
 * Thomas Schaller
 * White-Oak
 * Xaeroxe (Jacob Kiesel)
-<<<<<<< HEAD
-* Patrick Redmond
-=======
 * Telzhaak
->>>>>>> 5660090f
+* Patrick Redmond