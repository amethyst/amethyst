--- conflicted
+++ resolved
@@ -15,16 +15,10 @@
 travis-ci = { repository = "amethyst/amethyst" }
 
 [dependencies]
-<<<<<<< HEAD
-amethyst_core = { path = "../amethyst_core", version = "0.1.0" }
-amethyst_input = { path = "../amethyst_input", version = "0.2.1" }
-amethyst_renderer = { path = "../amethyst_renderer", version = "0.6.1" }
-failure = "0.1"
-=======
 amethyst_core = { path = "../amethyst_core", version = "0.2.0" }
 amethyst_input = { path = "../amethyst_input", version = "0.3.0" }
 amethyst_renderer = { path = "../amethyst_renderer", version = "0.7.0" }
->>>>>>> 4995f688
+failure = "0.1"
 winit = "0.13.1"
 log = "0.4"
 
