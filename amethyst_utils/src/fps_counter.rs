--- conflicted
+++ resolved
@@ -126,15 +126,11 @@
         resources: &mut Resources,
         builder: &mut DispatcherBuilder,
     ) -> Result<(), Error> {
-<<<<<<< HEAD
         resources.insert(
             self.samplesize
                 .map_or_else(FpsCounter::default, FpsCounter::new),
         );
-        builder.add_system(Box::new(FpsCounterSystem));
-=======
         builder.add_system(FpsCounterSystem);
->>>>>>> 130255c5
         Ok(())
     }
 }