//! Local transform component.

<<<<<<< HEAD
use std::ops::{Deref, DerefMut};
use std::sync::atomic::{AtomicBool, Ordering};

use cgmath::{Euler, Matrix3, Matrix4, Quaternion, Vector3, Vector4};
use specs::{Component, VecStorage};

/// Raw transform data.
#[derive(Debug)]
pub struct InnerTransform {
=======
use cgmath::{Matrix3, Matrix4, Quaternion, Vector3};
use specs::{Component, DenseVecStorage, FlaggedStorage};

/// Local position, rotation, and scale (from parent if it exists).
///
/// Used for rendering position and orientation.
#[derive(Clone, Debug, PartialEq, PartialOrd)]
pub struct LocalTransform {
    /// Translation/position vector [x, y, z]
    pub translation: [f32; 3],
>>>>>>> 30ccdd82
    /// Quaternion [w (scalar), x, y, z]
    pub rotation: [f32; 4],
    /// Scale vector [x, y, z]
    pub scale: [f32; 3],
    /// Translation/position vector [x, y, z]
    pub translation: [f32; 3],
}

impl LocalTransform {
<<<<<<< HEAD
    /// Flags the current transform for re-computation.
    ///
    /// Note: All `set_*` methods will automatically flag the component.
    #[inline]
    pub fn flag(&self, dirty: bool) {
        self.dirty.store(dirty, Ordering::SeqCst);
    }

    /// Returns whether or not the current transform is flagged for
    /// re-computation or "dirty".
    #[inline]
    pub fn is_dirty(&self) -> bool {
        self.dirty.load(Ordering::SeqCst)
    }

    /// Rotate to look at a point in space (without rolling)
    pub fn look_at(&mut self, orientation: &Orientation, position: Vector3<f32>) -> &mut Self {
        let cam_quat = Quaternion::from(self.rotation);
        let pos_vec = Vector3::from(self.translation);

        self.rotation = cam_quat.look_at(position - pos_vec, orientation.up).into();
        self.flag(true);

        self
    }

=======
>>>>>>> 30ccdd82
    /// Returns the local object matrix for the transform.
    ///
    /// Combined with the parent's global `Transform` component it gives
    /// the global (or world) matrix for the current entity.
    #[inline]
    pub fn matrix(&self) -> [[f32; 4]; 4] {
        let quat: Matrix3<f32> = Quaternion::from(self.rotation).into();
        let scale: Matrix3<f32> = Matrix3::<f32> {
            x: [self.scale[0], 0.0, 0.0].into(),
            y: [0.0, self.scale[1], 0.0].into(),
            z: [0.0, 0.0, self.scale[2]].into(),
        };
        let mut matrix: Matrix4<f32> = (&quat * scale).into();
        matrix.w = Vector3::from(self.translation).extend(1.0f32);
        matrix.into()
    }

    /// Move relatively to its current position and orientation.
    pub fn move_forward(&mut self, orientation: &Orientation, amount: f32) -> &mut Self {
        self.move_local(orientation.forward, amount)
    }

    /// Move relatively to its current position, but independently from its orientation.
    /// Ideally, first normalize the direction and then multiply it
    /// by whatever amount you want to move before passing the vector to this method
    #[inline]
    pub fn move_global(&mut self, direction: Vector3<f32>) -> &mut Self {
        self.translation = (Vector3::from(self.translation) + direction).into();
        self.flag(true);
        self
    }

    /// Move relatively to its current position and orientation.
    #[inline]
    pub fn move_local(&mut self, axis: Vector3<f32>, amount: f32) -> &mut Self {
        self.translation += Quaternion::from(self.rotation).conjugate() * axis.normalize() * amount;
        self
    }

    /// Move relatively to its current position and orientation.
    pub fn move_right(&mut self, orientation: &Orientation, amount: f32) -> &mut Self {
        self.move_local(orientation.right, amount)
    }

    /// Move relatively to its current position and orientation.
    pub fn move_up(&mut self, orientation: &Orientation, amount: f32) -> &mut Self {
        self.move_local(orientation.up, amount)
    }

    /// Pitch relatively to the world.
    pub fn pitch_global(&mut self, orientation: &Orientation, angle: Deg<f32>) -> &mut Self {
        self.rotate_global(orientation.right, angle)
    }

    /// Pitch relatively to its own rotation.
    pub fn pitch_local(&mut self, orientation: &Orientation, angle: Deg<f32>) -> &mut Self {
        self.rotate_local(orientation.right, angle)
    }

    /// Roll relatively to the world.
    pub fn roll_global(&mut self, orientation: &Orientation, angle: Deg<f32>) -> &mut Self {
        self.rotate_global(orientation.forward, angle)
    }

    /// Roll relatively to its own rotation.
    pub fn roll_local(&mut self, orientation: &Orientation, angle: Deg<f32>) -> &mut Self {
        self.rotate_local(orientation.forward, angle);
    }

    /// Add a rotation to the current rotation
    #[inline]
    pub fn rotate(&mut self, quat: Quaternion<f32>) -> &mut Self {
        self.rotation = quat * Quaternion::from(self.rotation);
        self.flag(true);
        self
    }

    /// Rotate relatively to the world
    #[inline]
    pub fn rotate_global(&mut self, axis: Vector3<f32>, angle: Deg<f32>) -> &mut Self {
        let axis_normalized = Vectro3::from(axis).normalize();
        let q = Quaternion::from::<f32>(Euler {
            x: axis_normalized.x * angle,
            y: axis_normalized.y * angle,
            z: axis_normalized.z * angle,
        });

        self.rotate(q)
    }

    /// Rotate relatively to the current orientation
    #[inline]
    pub fn rotate_local(&mut self, axis: Vector3<f32>, angle: Deg<f32>) -> &mut Self {
        let rel_axis_normalized = Quaternion::from(self.rotation)
            .rotate_vector(Vector3::from(axis))
            .normalize();
        let q = Quaternion::from::<f32>(Euler {
            x: rel_axis_normalized.x * angle,
            y: rel_axis_normalized.y * angle,
            z: rel_axis_normalized.z * angle,
        });

        self.rotate(q)
    }

    /// Set the position.
    pub fn set_position(&mut self, position: Point3<f32>) -> &mut Self {
        self.translation = position.into();
        self.flag(true);

        self
    }

    /// Set the rotation using Euler x, y, z.
    pub fn set_rotation<D: Into<Deg<f32>>>(&mut self, x: D, y: D, z: D) -> &mut Self {
        self.rotation = Quaternion::from::<f32>(Euler {
            x: x,
            y: y,
            z: z,
        }).into();

        self.flag(true);
        self
    }

    /// Calculate the view matrix from the given data.
    pub fn to_view_matrix(&self, orientation: &Orientation) -> Matrix4<f32> {
        let forward = orientation.forward;
        let trans = self.translation;
        let center = Point3::new(
            trans.0 + forward.0,
            trans.1 + forward.1,
            trans.2 + forward.2,
        );

        Matrix4::look_at(trans, center, orientation.up)
    }

    /// Yaw relatively to the world.
    pub fn yaw_global(&mut self, orientation: &Orientation, angle: Deg<f32>) -> &mut Self {
        self.rotate_global(orientation.up, angle)
    }

    /// Yaw relatively to its own rotation.
    pub fn yaw_local(&mut self, orientation: &Orientation, angle: Deg<f32>) -> &mut Self {
        self.rotate_local(orientation.up, angle)
    }
}

impl Default for LocalTransform {
    fn default() -> Self {
        LocalTransform {
<<<<<<< HEAD
            wrapped: InnerTransform {
                rotation:    [1.0, 0.0, 0.0, 0.0],
                scale:       [1.0, 1.0, 1.0],
                translation: [0.0, 0.0, 0.0],
            },
            dirty: AtomicBool::new(true),
=======
            translation: [0.0, 0.0, 0.0],
            rotation: [1.0, 0.0, 0.0, 0.0],
            scale: [1.0, 1.0, 1.0],
>>>>>>> 30ccdd82
        }
    }
}

impl Component for LocalTransform {
    type Storage = FlaggedStorage<Self, DenseVecStorage<Self>>;
}<|MERGE_RESOLUTION|>--- conflicted
+++ resolved
@@ -1,27 +1,13 @@
 //! Local transform component.
 
-<<<<<<< HEAD
-use std::ops::{Deref, DerefMut};
-use std::sync::atomic::{AtomicBool, Ordering};
-
 use cgmath::{Euler, Matrix3, Matrix4, Quaternion, Vector3, Vector4};
-use specs::{Component, VecStorage};
-
-/// Raw transform data.
-#[derive(Debug)]
-pub struct InnerTransform {
-=======
-use cgmath::{Matrix3, Matrix4, Quaternion, Vector3};
-use specs::{Component, DenseVecStorage, FlaggedStorage};
+use specs::{Component, DenseVecStorage, FlaggedStorage, VecStorage};
 
 /// Local position, rotation, and scale (from parent if it exists).
 ///
 /// Used for rendering position and orientation.
 #[derive(Clone, Debug, PartialEq, PartialOrd)]
 pub struct LocalTransform {
-    /// Translation/position vector [x, y, z]
-    pub translation: [f32; 3],
->>>>>>> 30ccdd82
     /// Quaternion [w (scalar), x, y, z]
     pub rotation: [f32; 4],
     /// Scale vector [x, y, z]
@@ -31,22 +17,6 @@
 }
 
 impl LocalTransform {
-<<<<<<< HEAD
-    /// Flags the current transform for re-computation.
-    ///
-    /// Note: All `set_*` methods will automatically flag the component.
-    #[inline]
-    pub fn flag(&self, dirty: bool) {
-        self.dirty.store(dirty, Ordering::SeqCst);
-    }
-
-    /// Returns whether or not the current transform is flagged for
-    /// re-computation or "dirty".
-    #[inline]
-    pub fn is_dirty(&self) -> bool {
-        self.dirty.load(Ordering::SeqCst)
-    }
-
     /// Rotate to look at a point in space (without rolling)
     pub fn look_at(&mut self, orientation: &Orientation, position: Vector3<f32>) -> &mut Self {
         let cam_quat = Quaternion::from(self.rotation);
@@ -58,8 +28,6 @@
         self
     }
 
-=======
->>>>>>> 30ccdd82
     /// Returns the local object matrix for the transform.
     ///
     /// Combined with the parent's global `Transform` component it gives
@@ -212,18 +180,9 @@
 impl Default for LocalTransform {
     fn default() -> Self {
         LocalTransform {
-<<<<<<< HEAD
-            wrapped: InnerTransform {
-                rotation:    [1.0, 0.0, 0.0, 0.0],
-                scale:       [1.0, 1.0, 1.0],
-                translation: [0.0, 0.0, 0.0],
-            },
-            dirty: AtomicBool::new(true),
-=======
+            rotation:    [1.0, 0.0, 0.0, 0.0],
+            scale:       [1.0, 1.0, 1.0],
             translation: [0.0, 0.0, 0.0],
-            rotation: [1.0, 0.0, 0.0, 0.0],
-            scale: [1.0, 1.0, 1.0],
->>>>>>> 30ccdd82
         }
     }
 }
