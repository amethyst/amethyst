--- conflicted
+++ resolved
@@ -12,13 +12,8 @@
 /// If this component is used, and `TransformSystem` is not used, then make sure to clear the flags
 /// on the `FlaggedStorage` at the appropriate times (before updating any `Transform` in the frame).
 /// See documentation on `FlaggedStorage` for more information.
-<<<<<<< HEAD
 #[derive(Debug, Copy, Clone,Serialize,Deserialize)]
-pub struct Transform(pub Matrix4<f32>);
-=======
-#[derive(Debug, Copy, Clone)]
 pub struct GlobalTransform(pub Matrix4<f32>);
->>>>>>> dc9aa963
 
 impl GlobalTransform {
     /// Checks whether each `f32` of the `GlobalTransform` is finite (not NaN or inf).
