--- conflicted
+++ resolved
@@ -28,14 +28,9 @@
 hibitset = "0.3.1"
 log = "0.4"
 parking_lot = "0.4.4"
-<<<<<<< HEAD
 rayon = "1.0"
 specs = { version = "0.10", features = ["common"] }
-=======
-rayon = "0.8"
-
 thread_profiler = { version = "0.1", optional = true }
->>>>>>> c4a19375
 
 [dev-dependencies]
 ron = "0.1.4"
