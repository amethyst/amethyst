--- conflicted
+++ resolved
@@ -13,13 +13,9 @@
 
 impl Asset for DummyAsset {
     type Data = String;
-<<<<<<< HEAD
-=======
-    type HandleStorage = VecStorage<Handle<DummyAsset>>;
     fn name() -> &'static str {
         "example::DummyAsset"
     }
->>>>>>> 700ccd02
 }
 
 #[derive(Clone, Debug)]
