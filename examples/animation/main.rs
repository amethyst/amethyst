//! Displays a shaded sphere to the user.

use amethyst::{
    animation::*,
    assets::{Loader, PrefabLoader, PrefabLoaderSystemDesc, RonFormat},
    core::{Transform, TransformBundle},
    ecs::prelude::{Entity, World, WorldExt},
    input::{get_key, is_close_requested, is_key_down},
    prelude::*,
    renderer::{
        plugins::{RenderPbr3D, RenderToWindow},
        rendy::mesh::{Normal, Position, Tangent, TexCoord},
        types::DefaultBackend,
        RenderingBundle,
    },
    utils::{application_root_dir, scene::BasicScenePrefab},
    winit::{ElementState, VirtualKeyCode},
};
use serde::{Deserialize, Serialize};

type MyPrefabData = (
    Option<BasicScenePrefab<(Vec<Position>, Vec<Normal>, Vec<Tangent>, Vec<TexCoord>)>>,
    Option<AnimationSetPrefab<AnimationId, Transform>>,
);

const CLEAR_COLOR: [f32; 4] = [0.0, 0.0, 0.0, 1.0];

#[derive(Eq, PartialOrd, PartialEq, Hash, Debug, Copy, Clone, Deserialize, Serialize)]
enum AnimationId {
    Scale,
    Rotate,
    Translate,
    Test,
}

struct Example {
    pub sphere: Option<Entity>,
    rate: f32,
    current_animation: AnimationId,
}

impl Default for Example {
    fn default() -> Self {
        Example {
            sphere: None,
            rate: 1.0,
            current_animation: AnimationId::Translate,
        }
    }
}

impl SimpleState for Example {
    fn on_start(&mut self, data: StateData<'_, GameData>) {
        let StateData { world, .. } = data;
        // Initialise the scene with an object, a light and a camera.
        let prefab_handle = world.exec(|loader: PrefabLoader<'_, MyPrefabData>| {
            loader.load("prefab/animation.ron", RonFormat, ())
        });
        self.sphere = Some(world.create_entity().with(prefab_handle).build());

        let (animation_set, animation) = {
            let loader = data.resources.get::<Loader>().unwrap();

            let sampler = loader.load_from_data(
                Sampler {
                    input: vec![0., 1.],
                    output: vec![
                        SamplerPrimitive::Vec3([0., 0., 0.]),
                        SamplerPrimitive::Vec3([0., 1., 0.]),
                    ],
                    function: InterpolationFunction::Step,
                },
                (),
                &world.read_resource(),
            );

            let animation = loader.load_from_data(
                Animation::new_single(0, TransformChannel::Translation, sampler),
                (),
                &world.read_resource(),
            );
            let mut animation_set: AnimationSet<AnimationId, Transform> = AnimationSet::new();
            animation_set.insert(AnimationId::Test, animation.clone());
            (animation_set, animation)
        };

        let entity = world.create_entity().with(animation_set).build();
        let mut storage = world.write_storage::<AnimationControlSet<AnimationId, Transform>>();
        let control_set = get_animation_set(&mut storage, entity).unwrap();
        control_set.add_animation(
            AnimationId::Test,
            &animation,
            EndControl::Loop(None),
            1.0,
            AnimationCommand::Start,
        );
    }

    fn handle_event(&mut self, data: StateData<'_, GameData>, event: StateEvent) -> SimpleTrans {
        let StateData { world, .. } = data;
        if let StateEvent::Window(event) = &event {
            if is_close_requested(&event) || is_key_down(&event, VirtualKeyCode::Escape) {
                return Trans::Quit;
            }
            match get_key(&event) {
                Some((VirtualKeyCode::Space, ElementState::Pressed)) => {
                    add_animation(
                        world,
                        self.sphere.unwrap(),
                        self.current_animation,
                        self.rate,
                        None,
                        true,
                    );
                }

                Some((VirtualKeyCode::D, ElementState::Pressed)) => {
                    add_animation(
                        world,
                        self.sphere.unwrap(),
                        AnimationId::Translate,
                        self.rate,
                        None,
                        false,
                    );
                    add_animation(
                        world,
                        self.sphere.unwrap(),
                        AnimationId::Rotate,
                        self.rate,
                        Some((AnimationId::Translate, DeferStartRelation::End)),
                        false,
                    );
                    add_animation(
                        world,
                        self.sphere.unwrap(),
                        AnimationId::Scale,
                        self.rate,
                        Some((AnimationId::Rotate, DeferStartRelation::Start(0.666))),
                        false,
                    );
                }

                Some((VirtualKeyCode::Left, ElementState::Pressed)) => {
                    get_animation_set::<AnimationId, Transform>(
                        &mut world.write_storage(),
                        self.sphere.unwrap(),
                    )
                    .unwrap()
                    .step(self.current_animation, StepDirection::Backward);
                }

                Some((VirtualKeyCode::Right, ElementState::Pressed)) => {
                    get_animation_set::<AnimationId, Transform>(
                        &mut world.write_storage(),
                        self.sphere.unwrap(),
                    )
                    .unwrap()
                    .step(self.current_animation, StepDirection::Forward);
                }

                Some((VirtualKeyCode::F, ElementState::Pressed)) => {
                    self.rate = 1.0;
                    get_animation_set::<AnimationId, Transform>(
                        &mut world.write_storage(),
                        self.sphere.unwrap(),
                    )
                    .unwrap()
                    .set_rate(self.current_animation, self.rate);
                }

                Some((VirtualKeyCode::V, ElementState::Pressed)) => {
                    self.rate = 0.0;
                    get_animation_set::<AnimationId, Transform>(
                        &mut world.write_storage(),
                        self.sphere.unwrap(),
                    )
                    .unwrap()
                    .set_rate(self.current_animation, self.rate);
                }

                Some((VirtualKeyCode::H, ElementState::Pressed)) => {
                    self.rate = 0.5;
                    get_animation_set::<AnimationId, Transform>(
                        &mut world.write_storage(),
                        self.sphere.unwrap(),
                    )
                    .unwrap()
                    .set_rate(self.current_animation, self.rate);
                }

                Some((VirtualKeyCode::R, ElementState::Pressed)) => {
                    self.current_animation = AnimationId::Rotate;
                }

                Some((VirtualKeyCode::S, ElementState::Pressed)) => {
                    self.current_animation = AnimationId::Scale;
                }

                Some((VirtualKeyCode::T, ElementState::Pressed)) => {
                    self.current_animation = AnimationId::Translate;
                }

                _ => {}
            };
        }
        Trans::None
    }
}

fn main() -> amethyst::Result<()> {
    amethyst::Logger::from_config(amethyst::LoggerConfig {
        level_filter: log::LevelFilter::Error,
        ..Default::default()
    })
    .start();

    let app_root = application_root_dir()?;
    let display_config_path = app_root.join("examples/animation/config/display.ron");
    let assets_dir = app_root.join("examples/animation/assets/");

    let game_data = DispatcherBuilder::default()
<<<<<<< HEAD
        .with_system_desc(PrefabLoaderSystemDesc::<MyPrefabData>::default(), "", &[])
=======
        //.with_system_desc(PrefabLoaderSystemDesc::<MyPrefabData>::default(), "", &[])
>>>>>>> 87ca5928
        .add_bundle(AnimationBundle::<AnimationId, Transform>::new(
            "animation_control_system",
            "sampler_interpolation_system",
        ))?
        .add_bundle(TransformBundle::new().with_dep(&["sampler_interpolation_system"]))?
        .add_bundle(
            RenderingBundle::<DefaultBackend>::new()
                .with_plugin(
                    RenderToWindow::from_config_path(display_config_path)?.with_clear(CLEAR_COLOR),
                )
                .with_plugin(RenderPbr3D::default()),
        )?;
    let state: Example = Default::default();
    let mut game = Application::build(assets_dir, state)?.build(game_data)?;
    game.run();

    Ok(())
}

fn add_animation(
    world: &mut World,
    entity: Entity,
    id: AnimationId,
    rate: f32,
    defer: Option<(AnimationId, DeferStartRelation)>,
    toggle_if_exists: bool,
) {
    let animation = world
        .read_storage::<AnimationSet<AnimationId, Transform>>()
        .get(entity)
        .and_then(|s| s.get(&id))
        .cloned()
        .unwrap();
    let mut sets = world.write_storage();
    let control_set = get_animation_set::<AnimationId, Transform>(&mut sets, entity).unwrap();
    match defer {
        None => {
            if toggle_if_exists && control_set.has_animation(id) {
                control_set.toggle(id);
            } else {
                control_set.add_animation(
                    id,
                    &animation,
                    EndControl::Normal,
                    rate,
                    AnimationCommand::Start,
                );
            }
        }

        Some((defer_id, defer_relation)) => {
            control_set.add_deferred_animation(
                id,
                &animation,
                EndControl::Normal,
                rate,
                AnimationCommand::Start,
                defer_id,
                defer_relation,
            );
        }
    }
}<|MERGE_RESOLUTION|>--- conflicted
+++ resolved
@@ -220,11 +220,7 @@
     let assets_dir = app_root.join("examples/animation/assets/");
 
     let game_data = DispatcherBuilder::default()
-<<<<<<< HEAD
-        .with_system_desc(PrefabLoaderSystemDesc::<MyPrefabData>::default(), "", &[])
-=======
         //.with_system_desc(PrefabLoaderSystemDesc::<MyPrefabData>::default(), "", &[])
->>>>>>> 87ca5928
         .add_bundle(AnimationBundle::<AnimationId, Transform>::new(
             "animation_control_system",
             "sampler_interpolation_system",
