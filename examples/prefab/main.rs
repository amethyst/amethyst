<<<<<<< HEAD
fn main() {}
// //! Demonstrates loading prefabs using the Amethyst engine.

// use amethyst::{
//     assets::{PrefabLoader, PrefabLoaderSystem, RonFormat},
//     core::TransformBundle,
//     prelude::*,
//     renderer::{DrawShaded, PosNormTex},
//     utils::{application_root_dir, scene::BasicScenePrefab},
//     Error,
// };

// type MyPrefabData = BasicScenePrefab<Vec<PosNormTex>, f32>;

// struct AssetsExample;

// impl SimpleState for AssetsExample {
//     fn on_start(&mut self, data: StateData<'_, GameData<'_, '_>>) {
//         let prefab_handle = data.world.exec(|loader: PrefabLoader<'_, MyPrefabData>| {
//             loader.load("prefab/example.ron", RonFormat, (), ())
//         });
//         data.world.create_entity().with(prefab_handle).build();
//     }
// }

// /// Wrapper around the main, so we can return errors easily.
// fn main() -> Result<(), Error> {
//     amethyst::start_logger(Default::default());

//     let app_root = application_root_dir()?;

//     // Add our meshes directory to the asset loader.
//     let resources_directory = app_root.join("examples/assets");

//     let display_config_path = app_root.join("examples/prefab/resources/display_config.ron");

//     let game_data = GameDataBuilder::default()
//         .with(PrefabLoaderSystem::<MyPrefabData>::default(), "", &[])
//         .with_bundle(TransformBundle::<f32>::new())?
//         .with_basic_renderer(
//             display_config_path,
//             DrawShaded::<PosNormTex, f32>::new(),
//             false,
//         )?;

//     let mut game = Application::new(resources_directory, AssetsExample, game_data)?;
//     game.run();
//     Ok(())
// }
=======
//! Demonstrates loading prefabs using the Amethyst engine.

use amethyst::{
    assets::{PrefabLoader, PrefabLoaderSystem, RonFormat},
    core::TransformBundle,
    prelude::*,
    renderer::{DrawShaded, PosNormTex},
    utils::{application_root_dir, scene::BasicScenePrefab},
    Error,
};

type MyPrefabData = BasicScenePrefab<Vec<PosNormTex>, f32>;

struct AssetsExample;

impl SimpleState for AssetsExample {
    fn on_start(&mut self, data: StateData<'_, GameData<'_, '_>>) {
        let prefab_handle = data.world.exec(|loader: PrefabLoader<'_, MyPrefabData>| {
            loader.load("prefab/example.ron", RonFormat, (), ())
        });
        data.world.create_entity().with(prefab_handle).build();
    }
}

/// Wrapper around the main, so we can return errors easily.
fn main() -> Result<(), Error> {
    amethyst::start_logger(Default::default());

    let app_root = application_root_dir()?;

    // Add our meshes directory to the asset loader.
    let resources_directory = app_root.join("examples/assets");

    let display_config_path = app_root.join("examples/prefab/resources/display_config.ron");

    let game_data = GameDataBuilder::default()
        .with(PrefabLoaderSystem::<MyPrefabData>::default(), "", &[])
        .with_bundle(TransformBundle::new())?
        .with_basic_renderer(display_config_path, DrawShaded::<PosNormTex>::new(), false)?;

    let mut game = Application::new(resources_directory, AssetsExample, game_data)?;
    game.run();
    Ok(())
}
>>>>>>> edebc4a2
<|MERGE_RESOLUTION|>--- conflicted
+++ resolved
@@ -1,54 +1,3 @@
-<<<<<<< HEAD
-fn main() {}
-// //! Demonstrates loading prefabs using the Amethyst engine.
-
-// use amethyst::{
-//     assets::{PrefabLoader, PrefabLoaderSystem, RonFormat},
-//     core::TransformBundle,
-//     prelude::*,
-//     renderer::{DrawShaded, PosNormTex},
-//     utils::{application_root_dir, scene::BasicScenePrefab},
-//     Error,
-// };
-
-// type MyPrefabData = BasicScenePrefab<Vec<PosNormTex>, f32>;
-
-// struct AssetsExample;
-
-// impl SimpleState for AssetsExample {
-//     fn on_start(&mut self, data: StateData<'_, GameData<'_, '_>>) {
-//         let prefab_handle = data.world.exec(|loader: PrefabLoader<'_, MyPrefabData>| {
-//             loader.load("prefab/example.ron", RonFormat, (), ())
-//         });
-//         data.world.create_entity().with(prefab_handle).build();
-//     }
-// }
-
-// /// Wrapper around the main, so we can return errors easily.
-// fn main() -> Result<(), Error> {
-//     amethyst::start_logger(Default::default());
-
-//     let app_root = application_root_dir()?;
-
-//     // Add our meshes directory to the asset loader.
-//     let resources_directory = app_root.join("examples/assets");
-
-//     let display_config_path = app_root.join("examples/prefab/resources/display_config.ron");
-
-//     let game_data = GameDataBuilder::default()
-//         .with(PrefabLoaderSystem::<MyPrefabData>::default(), "", &[])
-//         .with_bundle(TransformBundle::<f32>::new())?
-//         .with_basic_renderer(
-//             display_config_path,
-//             DrawShaded::<PosNormTex, f32>::new(),
-//             false,
-//         )?;
-
-//     let mut game = Application::new(resources_directory, AssetsExample, game_data)?;
-//     game.run();
-//     Ok(())
-// }
-=======
 //! Demonstrates loading prefabs using the Amethyst engine.
 
 use amethyst::{
@@ -92,5 +41,4 @@
     let mut game = Application::new(resources_directory, AssetsExample, game_data)?;
     game.run();
     Ok(())
-}
->>>>>>> edebc4a2
+}