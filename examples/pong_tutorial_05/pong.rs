--- conflicted
+++ resolved
@@ -4,6 +4,8 @@
     prelude::*,
     renderer::{Camera, ImageFormat, SpriteRender, SpriteSheet, SpriteSheetFormat, Texture},
 };
+use amethyst_assets::ProcessingQueue;
+use amethyst_rendy::sprite::Sprites;
 use amethyst_ui::{Anchor, FontAsset, LineMode, TtfFormat, UiText, UiTransform};
 
 pub const ARENA_HEIGHT: f32 = 100.0;
@@ -117,25 +119,21 @@
     // `sprite_sheet` is the layout of the sprites on the image
     // `texture_handle` is a cloneable reference to the texture
 
-    let texture_handle = {
+    let texture_handle: Handle<Texture> = {
         let loader = resources.get::<DefaultLoader>().unwrap();
-        let texture_storage = resources.get::<AssetStorage<Texture>>().unwrap();
-        loader.load(
-            "texture/pong_spritesheet.png",
-            ImageFormat::default(),
-            (),
-            &texture_storage,
-        )
+        loader.load("texture/pong_spritesheet.png")
     };
 
     let loader = resources.get::<DefaultLoader>().unwrap();
-    let sprite_sheet_store = resources.get::<AssetStorage<SpriteSheet>>().unwrap();
-    loader.load(
+    let sprites: Handle<Sprites> = loader.load(
         "texture/pong_spritesheet.ron", // Here we load the associated ron file
-        SpriteSheetFormat(texture_handle), // We pass it the texture we want it to use
-        (),
-        &sprite_sheet_store,
-    )
+    );
+    let sheet = SpriteSheet {
+        texture: texture_handle,
+        sprites,
+    };
+    let q = resources.get::<ProcessingQueue<SpriteSheet>>().unwrap();
+    loader.load_from_data(sheet, (), &q)
 }
 
 /// Initialise the camera.
@@ -199,19 +197,12 @@
 }
 
 /// Initialises a ui scoreboard
-<<<<<<< HEAD
-fn initialise_scoreboard(world: &mut World) {
-    let loader = resources.get::<DefaultLoader>().unwrap();
-    let font_store = resources.get::<AssetStorage<Font>>().unwrap();
-=======
 fn initialise_scoreboard(world: &mut World, resources: &mut Resources) {
     resources.insert(ScoreBoard::default());
->>>>>>> 273a9467
 
     let font = {
-        let loader = resources.get::<Loader>().unwrap();
-        let font_store = resources.get::<AssetStorage<FontAsset>>().unwrap();
-        loader.load("font/square.ttf", TtfFormat, (), &font_store)
+        let loader = resources.get::<DefaultLoader>().unwrap();
+        loader.load("font/square.ttf")
     };
 
     let p1_transform = UiTransform::new(
