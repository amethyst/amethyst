--- conflicted
+++ resolved
@@ -100,12 +100,8 @@
     let game_data = GameDataBuilder::default()
         .with_system_desc(PrefabLoaderSystemDesc::<MyPrefabData>::default(), "", &[])
         .with_bundle(TransformBundle::new())?
-<<<<<<< HEAD
+        .with_bundle(InputBundle::<StringBindings>::new())?
         .with_bundle(UiBundle::<(), StringBindings, CustomUi>::new())?
-=======
-        .with_bundle(InputBundle::<StringBindings>::new())?
-        .with_bundle(UiBundle::<StringBindings, CustomUi>::new())?
->>>>>>> 62c1a40c
         .with_bundle(
             RenderingBundle::<DefaultBackend>::new()
                 .with_plugin(
