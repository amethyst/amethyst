//! ECS rendering bundle

use amethyst_assets::{AssetStorage, Handle, Processor};
use amethyst_core::bundle::{ECSBundle, Result};
use shrev::EventChannel;
use specs::{DispatcherBuilder, World};
use winit::Event;

use super::*;

/// UI bundle
///
/// Will register all necessary components and systems needed for UI, along with any resources.
pub struct UiBundle;

impl UiBundle {
    /// Create a new UI bundle
    pub fn new() -> Self {
        UiBundle
    }
}

impl<'a, 'b> ECSBundle<'a, 'b> for UiBundle {
    fn build(
        self,
        world: &mut World,
        builder: DispatcherBuilder<'a, 'b>,
    ) -> Result<DispatcherBuilder<'a, 'b>> {
        world.register::<UiImage>();
        world.register::<UiTransform>();
        world.register::<UiText>();
        world.register::<TextEditing>();
        world.register::<UiResize>();
        world.register::<Handle<FontAsset>>();
        world.add_resource(AssetStorage::<FontAsset>::new());
        world.add_resource(UiFocused { entity: None });
        let reader_1 = world
            .write_resource::<EventChannel<Event>>()
            .register_reader();
        let reader_2 = world
            .write_resource::<EventChannel<Event>>()
            .register_reader();
<<<<<<< HEAD
        Ok(builder
            .add(Processor::<FontAsset>::new(), "font_processor", &[])
            .add(
                UiSystem::new(reader.clone()),
                "ui_system",
                &["font_processor"],
            )
            .add(ResizeSystem::new(reader), "ui_resize_system", &[]))
=======
        Ok(
            builder
                .add(Processor::<FontAsset>::new(), "font_processor", &[])
                .add(UiSystem::new(reader_1), "ui_system", &["font_processor"])
                .add(ResizeSystem::new(reader_2), "ui_resize_system", &[]),
        )
>>>>>>> fd1c7da7
    }
}<|MERGE_RESOLUTION|>--- conflicted
+++ resolved
@@ -40,22 +40,11 @@
         let reader_2 = world
             .write_resource::<EventChannel<Event>>()
             .register_reader();
-<<<<<<< HEAD
-        Ok(builder
-            .add(Processor::<FontAsset>::new(), "font_processor", &[])
-            .add(
-                UiSystem::new(reader.clone()),
-                "ui_system",
-                &["font_processor"],
-            )
-            .add(ResizeSystem::new(reader), "ui_resize_system", &[]))
-=======
         Ok(
             builder
                 .add(Processor::<FontAsset>::new(), "font_processor", &[])
                 .add(UiSystem::new(reader_1), "ui_system", &["font_processor"])
                 .add(ResizeSystem::new(reader_2), "ui_resize_system", &[]),
         )
->>>>>>> fd1c7da7
     }
 }