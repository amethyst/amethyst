--- conflicted
+++ resolved
@@ -38,12 +38,7 @@
 
 extern crate amethyst_ecs;
 
-<<<<<<< HEAD
-use self::amethyst_ecs::{World, Component, EntityBuilder,
-                  Storage, Allocator, MaskedStorage, Join};
-=======
-use self::amethyst_ecs::{World, Component, EntityBuilder, Storage, Allocator, MaskedStorage, Join, Entity};
->>>>>>> 32d385a1
+use self::amethyst_ecs::{World, Component, EntityBuilder, Storage, Allocator, MaskedStorage, Join};
 use std::sync::RwLockReadGuard;
 
 /// Allows publishing entities
