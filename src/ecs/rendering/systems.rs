--- conflicted
+++ resolved
@@ -1,24 +1,9 @@
 //! Rendering system.
 
-<<<<<<< HEAD
-use renderer::Config as DisplayConfig;
-use renderer::Rgba;
-use renderer::prelude::*;
-use winit::EventsLoop;
-
-use assets::BoxedErr;
-use ecs::{Fetch, FetchMut, Join, ReadStorage, System, World};
-use ecs::SystemExt;
-use ecs::rendering::components::*;
-use ecs::rendering::resources::{Factory, AmbientColor};
-use ecs::transform::components::*;
-use error::{Error, Result};
-=======
 use ecs::{Fetch, System};
 use ecs::rendering::resources::Factory;
 use renderer::Renderer;
 use renderer::pipe::{PipelineData, PolyPipeline};
->>>>>>> 9a127a27
 
 /// Rendering system.
 #[derive(Derivative)]
@@ -29,21 +14,6 @@
     renderer: Renderer,
 }
 
-<<<<<<< HEAD
-impl<'a> System<'a> for RenderSystem {
-    type SystemData = (FetchMut<'a, Camera>,
-     Fetch<'a, Factory>,
-     Fetch<'a, AmbientColor>,
-     ReadStorage<'a, Transform>,
-     ReadStorage<'a, LightComponent>,
-     ReadStorage<'a, MaterialComponent>,
-     ReadStorage<'a, MeshComponent>);
-
-    fn run(
-        &mut self,
-        (mut camera, factory, ambient_color, globals, lights, materials, meshes): Self::SystemData,
-    ) {
-=======
 impl<P> RenderSystem<P>
 where
     P: PolyPipeline,
@@ -63,87 +33,13 @@
     fn run(&mut self, (factory, data): Self::SystemData) {
         #[cfg(feature = "profiler")]
         profile_scope!("render_system");
->>>>>>> 9a127a27
         use std::time::Duration;
 
         while let Some(job) = factory.jobs.try_pop() {
             job.exec(&mut self.renderer.factory);
         }
 
-<<<<<<< HEAD
-        self.scene.clear();
-
-        for (mesh, material, global) in (&meshes, &materials, &globals).join() {
-            self.scene.add_model(Model {
-                material: material.0.clone(),
-                mesh: mesh.as_ref().clone(),
-                pos: global.0.into(),
-            });
-        }
-
-        self.scene.set_ambient_color(ambient_color.0.clone());
-
-        for light in lights.join() {
-            self.scene.add_light(light.0.clone());
-        }
-
-        let mut cam = camera.clone();
-        cam.update();
-        self.scene.add_camera(cam);
-
-        self.renderer.draw(
-            &mut self.scene,
-            &self.pipe,
-            Duration::from_secs(0),
-        );
-    }
-}
-
-impl<'a, 'b> SystemExt<'a, (&'b EventsLoop, PipelineBuilder, Option<DisplayConfig>)>
-    for RenderSystem {
-    /// Create new `RenderSystem`
-    /// It creates window and do render into it
-    fn build(
-        (events, pipe, config): (&'b EventsLoop, PipelineBuilder, Option<DisplayConfig>),
-        world: &mut World,
-    ) -> Result<Self> {
-        let mut renderer = Renderer::build(events);
-        if let Some(config) = config {
-            renderer.with_config(config);
-        }
-        let mut renderer = renderer.build().map_err(
-            |err| Error::System(BoxedErr::new(err)),
-        )?;
-        let pipe = renderer.create_pipe(pipe).map_err(|err| {
-            Error::System(BoxedErr::new(err))
-        })?;
-
-        use cgmath::Deg;
-        use renderer::{Camera, Projection};
-
-        let cam = Camera::new(
-            Projection::perspective(1.3, Deg(60.0)).into(),
-            [0.0, 0.0, -4.0].into(),
-                [0.0,0.0,0.0].into(),
-            [0.0, 1.0, 0.0].into(),
-        );
-
-        world.add_resource(Factory::new());
-        world.add_resource(cam);
-        world.add_resource(AmbientColor(Rgba::from([0.01; 3])));
-        world.register::<Transform>();
-        world.register::<LightComponent>();
-        world.register::<MaterialComponent>();
-        world.register::<MeshComponent>();
-
-        Ok(RenderSystem {
-            pipe: pipe,
-            renderer: renderer,
-            scene: Scene::default(),
-        })
-=======
         self.renderer
             .draw(&mut self.pipe, data, Duration::from_secs(0));
->>>>>>> 9a127a27
     }
 }