--- conflicted
+++ resolved
@@ -5,13 +5,9 @@
 pub mod audio;
 pub mod input;
 pub mod rendering;
-<<<<<<< HEAD
 pub mod audio;
 pub mod util;
-=======
 pub mod transform;
-
->>>>>>> 1294befb
 
 use app::ApplicationBuilder;
 use error::Result;
