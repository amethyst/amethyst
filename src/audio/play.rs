//! Provides functions used to play audio.

use std::io::Cursor;

use rodio::{Decoder, play_once as rplay_once, Sink, Source as RSource};

use super::DecoderError;
use super::output::Output;
use super::source::Source;

/// Play a sound once.  A volume of 1.0 is unchanged, while 0.0 is silent.
///
/// This will return an Error if the loaded audio file in source could not be decoded.
pub fn try_play_once(source: &Source, volume: f32, endpoint: &Output) -> Result<(), DecoderError> {
    let mut sink = Sink::new(&endpoint.endpoint);
    match Decoder::new(Cursor::new(source.clone())) {
        Ok(source) => {
            sink.append(source.amplify(volume));
            sink.detach();
            Ok(())
        }

        // There is one and only one error that can be returned, which is unrecognized format
        // See documentation for DecoderError here:
        // https://docs.rs/rodio/0.5.1/rodio/decoder/enum.DecoderError.html
        Err(err) => {
            eprintln!("Error while playing sound: {:?}", err);
            Err(DecoderError)
        }
    }
}

/// Play a sound once.  A volume of 1.0 is unchanged, while 0.0 is silent.
///
/// This may silently fail, in order to get error information use `try_play_once`.
pub fn play_once(source: &Source, volume: f32, endpoint: &Output) {
    // This absurd construct is here to keep warnings about an unused result from appearing.
    let _ = try_play_once(source, volume, endpoint);
}

/// Play a sound n times.  A volume of 1.0 is unchanged, while 0.0 is silent.
///
/// This may silently fail, in order to get error information use `try_play_n_times`.
pub fn play_n_times(source: &Source, volume: f32, endpoint: &Output, n: u16) {
    // This absurd construct is here to keep warnings about an unused result from appearing.
    let _ = try_play_n_times(source, volume, endpoint, n);
}

/// Play a sound n times.  A volume of 1.0 is unchanged, while 0.0 is silent.
///
/// This will return an Error if the loaded audio file in source could not be decoded.
<<<<<<< HEAD
pub fn try_play_n_times(source: &Source, endpoint: &Output, n: u16) -> Result<(), DecoderError> {
    if n > 0 {
        match rplay_once(&endpoint.endpoint, Cursor::new(source.clone())) {
            Ok(sink) => {
                for _ in 1..n {
                    sink.append(Decoder::new(Cursor::new(source.clone())).map_err(
                        |_| DecoderError,
                    )?);
                }
                sink.detach();
                return Ok(());
            }

            // There is one and only one error that can be returned, which is unrecognized format
            // See documentation for DecoderError here:
            // https://docs.rs/rodio/0.5.1/rodio/decoder/enum.DecoderError.html
            Err(err) => {
                eprintln!("Error while playing sound: {:?}", err);
                return Err(DecoderError);
            }
        }
=======
pub fn try_play_n_times(
    source: &Source,
    volume: f32,
    endpoint: &Output,
    n: u16,
) -> Result<(), DecoderError> {
    let mut sink = Sink::new(&endpoint.endpoint);
    for _ in 0..n {
        sink.append(
            Decoder::new(Cursor::new(source.clone()))
                .map_err(|_| DecoderError)?
                .amplify(volume),
        );
>>>>>>> 9cced53f
    }
    sink.detach();
    Ok(())
}<|MERGE_RESOLUTION|>--- conflicted
+++ resolved
@@ -49,29 +49,6 @@
 /// Play a sound n times.  A volume of 1.0 is unchanged, while 0.0 is silent.
 ///
 /// This will return an Error if the loaded audio file in source could not be decoded.
-<<<<<<< HEAD
-pub fn try_play_n_times(source: &Source, endpoint: &Output, n: u16) -> Result<(), DecoderError> {
-    if n > 0 {
-        match rplay_once(&endpoint.endpoint, Cursor::new(source.clone())) {
-            Ok(sink) => {
-                for _ in 1..n {
-                    sink.append(Decoder::new(Cursor::new(source.clone())).map_err(
-                        |_| DecoderError,
-                    )?);
-                }
-                sink.detach();
-                return Ok(());
-            }
-
-            // There is one and only one error that can be returned, which is unrecognized format
-            // See documentation for DecoderError here:
-            // https://docs.rs/rodio/0.5.1/rodio/decoder/enum.DecoderError.html
-            Err(err) => {
-                eprintln!("Error while playing sound: {:?}", err);
-                return Err(DecoderError);
-            }
-        }
-=======
 pub fn try_play_n_times(
     source: &Source,
     volume: f32,
@@ -85,7 +62,6 @@
                 .map_err(|_| DecoderError)?
                 .amplify(volume),
         );
->>>>>>> 9cced53f
     }
     sink.detach();
     Ok(())
