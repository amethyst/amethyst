--- conflicted
+++ resolved
@@ -24,17 +24,13 @@
 lazy_static = "1.4"
 log = "0.4"
 palette = { version = "0.4", features = ["serde"] }
-<<<<<<< HEAD
-rendy = { version = "0.4.1", default-features = false, features = [
+rendy = { version = "0.5.1", default-features = false, features = [
     "base",
     "mesh-obj",
     "texture-image",
     "texture-palette",
     "serde-1",
 ] }
-=======
-rendy = { version = "0.5.1", default-features = false, features = ["base", "mesh-obj", "texture-image", "texture-palette", "serde-1"] }
->>>>>>> e81f33d4
 ron = "0.5"
 serde = { version = "1", features = ["serde_derive"] }
 fnv = "1"
@@ -42,7 +38,7 @@
 smallvec = "1.2.0"
 static_assertions = "1.1"
 indexmap = { version = "1.3", features = ["rayon"] }
-
+winit = "0.24.0"
 thread_profiler = { version = "0.3", optional = true }
 approx = "0.4.0"
 
@@ -50,7 +46,6 @@
 rayon = "1.4.0"
 more-asserts = "0.2.1"
 criterion = "0.3.0"
-winit = "0.24.0"
 
 [features]
 metal = ["rendy/metal"]
