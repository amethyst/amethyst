--- conflicted
+++ resolved
@@ -13,11 +13,6 @@
     math::{convert, distance_squared, Matrix4, Point3, Vector4},
     Hidden, HiddenPropagate, Transform,
 };
-<<<<<<< HEAD
-use hibitset::BitSet;
-=======
-
->>>>>>> af3bf68a
 use serde::{Deserialize, Serialize};
 use std::cmp::Ordering;
 
