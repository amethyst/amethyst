mod flat2d;
mod pbr;
<<<<<<< HEAD
mod ui;
mod util;
=======
>>>>>>> bc90f08a

pub use self::{flat2d::*, pbr::*, ui::*};

use rendy::shader::{ShaderKind, SourceLanguage, SpirvShader, StaticShaderInfo};

lazy_static::lazy_static! {
    static ref BASIC_VERTEX: SpirvShader = StaticShaderInfo::new(
        concat!(env!("CARGO_MANIFEST_DIR"), "/shaders/vertex/basic.vert"),
        ShaderKind::Vertex,
        SourceLanguage::GLSL,
        "main",
    ).precompile().unwrap();

    static ref FLAT_FRAGMENT: SpirvShader = StaticShaderInfo::new(
        concat!(env!("CARGO_MANIFEST_DIR"), "/shaders/fragment/flat.frag"),
        ShaderKind::Fragment,
        SourceLanguage::GLSL,
        "main",
    ).precompile().unwrap();

    static ref PBR_FRAGMENT: SpirvShader = StaticShaderInfo::new(
        concat!(env!("CARGO_MANIFEST_DIR"), "/shaders/fragment/pbr.frag"),
        ShaderKind::Fragment,
        SourceLanguage::GLSL,
        "main",
    ).precompile().unwrap();

    static ref SKINNED_VERTEX: SpirvShader = StaticShaderInfo::new(
        concat!(env!("CARGO_MANIFEST_DIR"), "/shaders/vertex/skinned.vert"),
        ShaderKind::Vertex,
        SourceLanguage::GLSL,
        "main",
    ).precompile().unwrap();

    static ref SPRITE_VERTEX: SpirvShader = StaticShaderInfo::new(
        concat!(env!("CARGO_MANIFEST_DIR"), "/shaders/vertex/sprite.vert"),
        ShaderKind::Vertex,
        SourceLanguage::GLSL,
        "main",
    ).precompile().unwrap();

    static ref SPRITE_FRAGMENT: SpirvShader = StaticShaderInfo::new(
        concat!(env!("CARGO_MANIFEST_DIR"), "/shaders/fragment/sprite.frag"),
        ShaderKind::Fragment,
        SourceLanguage::GLSL,
        "main",
    ).precompile().unwrap();

    static ref UI_VERTEX: StaticShaderInfo = StaticShaderInfo::new(
        concat!(env!("CARGO_MANIFEST_DIR"), "/shaders/vertex/ui.vert"),
        ShaderKind::Vertex,
        SourceLanguage::GLSL,
        "main",
    );

    static ref UI_FRAGMENT: StaticShaderInfo = StaticShaderInfo::new(
        concat!(env!("CARGO_MANIFEST_DIR"), "/shaders/fragment/ui.frag"),
        ShaderKind::Fragment,
        SourceLanguage::GLSL,
        "main",
    );
}<|MERGE_RESOLUTION|>--- conflicted
+++ resolved
@@ -1,10 +1,6 @@
 mod flat2d;
 mod pbr;
-<<<<<<< HEAD
 mod ui;
-mod util;
-=======
->>>>>>> bc90f08a
 
 pub use self::{flat2d::*, pbr::*, ui::*};
 
