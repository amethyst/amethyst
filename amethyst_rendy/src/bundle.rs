--- conflicted
+++ resolved
@@ -241,12 +241,8 @@
     target_metadata: HashMap<Target, TargetMetadata>,
     passes: HashMap<Target, EvaluationState>,
     outputs: HashMap<TargetImage, ImageId>,
-<<<<<<< HEAD
     #[get_mut = "pub"]
-    graph: GraphBuilder<B, Resources>,
-=======
-    graph_builder: GraphBuilder<B, World>,
->>>>>>> af3bf68a
+    graph: GraphBuilder<B, World>,
 }
 
 impl<B: Backend> PlanContext<B> {
@@ -341,13 +337,6 @@
         Ok(())
     }
 
-<<<<<<< HEAD
-=======
-    pub fn graph(&mut self) -> &mut GraphBuilder<B, World> {
-        &mut self.graph_builder
-    }
-
->>>>>>> af3bf68a
     pub fn create_image(&mut self, options: ImageOptions) -> ImageId {
         self.graph
             .create_image(options.kind, options.levels, options.format, options.clear)
@@ -445,13 +434,8 @@
     /// This is useful for adding custom rendering nodes
     /// that are not just standard graphics render passes,
     /// e.g. for compute dispatch.
-<<<<<<< HEAD
-    pub fn graph(&mut self) -> &mut GraphBuilder<B, Resources> {
-        self.plan_context.graph_mut()
-=======
     pub fn graph(&mut self) -> &mut GraphBuilder<B, World> {
         self.plan_context.graph()
->>>>>>> af3bf68a
     }
 
     /// Retrieve render target metadata, e.g. size.
