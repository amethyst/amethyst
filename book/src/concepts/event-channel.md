--- conflicted
+++ resolved
@@ -79,7 +79,6 @@
 
 Then, when you want to read the events:
 
-<<<<<<< HEAD
 ```rust,no_run,noplaypen
 # extern crate amethyst;
 # #[derive(Debug)]
@@ -91,10 +90,6 @@
 #   let mut channel = amethyst::shrev::EventChannel::<MyEvent>::new();
 #   let mut reader = channel.register_reader();
     for event in channel.read(&mut reader) {
-=======
-```rust,ignore
-    for event in channel.read(&mut reader){
->>>>>>> 76bbe5ba
         // The type of the event is inferred from the generic type
         // we assigned to the `EventChannel<MyEvent>` earlier when creating it.
         println!("Received event value of: {:?}", event);
@@ -198,7 +193,6 @@
     self.reader = Some(res.fetch_mut::<EventChannel<MyEvent>>().register_reader());
 #   }
 # }
-
 ```
 
 Finally, you can read events from your `System`.
@@ -217,13 +211,8 @@
 # impl<'a> amethyst::ecs::System<'a> for MySystem {
 #   type SystemData = Read<'a, EventChannel<MyEvent>>;
     fn run (&mut self, my_event_channel: Self::SystemData) {
-<<<<<<< HEAD
         for event in my_event_channel.read(self.reader.as_mut().unwrap()) {
             println!("Received an event: {:?}", event);
-=======
-        for event in my_event_channel.read(&mut self.reader) {
-            info!("Received an event: {:?}", event);
->>>>>>> 76bbe5ba
         }
     }
 # }
