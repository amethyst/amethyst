--- conflicted
+++ resolved
@@ -212,31 +212,23 @@
 Sometimes, you will want to create an entity where you need to fetch resources to create the correct components for it.
 There is a function that acts as a shorthand for this:
 
-<<<<<<< HEAD
 ```rust,no_run,noplaypen
 # extern crate amethyst;
 # use amethyst::ecs::ReadExpect;
 # struct Dummy;
-# type SomeSystemData<'a> = ReadExpect<'a, Dummy>;
+# type MySystemData<'a> = ReadExpect<'a, Dummy>;
 # trait DoSomething {
 #   fn do_something(&mut self);
 # }
-# impl<'a> DoSomething for SomeSystemData<'a> {
+# impl<'a> DoSomething for MySystemData<'a> {
 #   fn do_something(&mut self) { }
 # }
 # fn main() {
 #   let mut world = amethyst::ecs::World::new();
-    world
-        .exec(|mut data: SomeSystemData| {
-            data.do_something();
-        });
-# }
-=======
-```rust,ignore
     world.exec(|mut data: MySystemData| {
         data.do_something();
     });
->>>>>>> 76bbe5ba
+# }
 ```
 
 We will talk about what `SystemData` is in the system chapter.
