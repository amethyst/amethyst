# World

## What is a world?

A world is just a holder for `Resources`, with some helper functions that make your life easier.
This chapter will showcase those functions and their usage.

## Adding a resource

```rust,no_run,noplaypen
# extern crate amethyst;
use amethyst::ecs::World;

// A simple struct with no data.
struct MyResource;

fn main() {
    // We create a new `World` instance.
    let mut world = World::new();
    
    // We create our resource.
    let my = MyResource;
    
    // We add the resource to the world.
    world.add_resource(my);
}
```

## Fetching a resource

Here's how to fetch a read-only resource. Be aware that this method panics if the resource isn't inserted into `Resources`.
```rust,no_run,noplaypen
# extern crate amethyst;
# struct MyResource;
# fn main() {
#   let mut world = amethyst::ecs::World::new();
    let my = world.read_resource::<MyResource>();
# }
```

If you are not sure that the resource will be present, use the methods available on `Resources`, as shown in the resource chapter.
```rust,no_run,noplaypen
# extern crate amethyst;
# struct MyResource;
# fn main() {
#   let mut world = amethyst::ecs::World::new();
    let my = world.res.entry::<MyResource>().or_insert_with(|| MyResource);
# }
```

## Modifying a resource

```rust,no_run,noplaypen
# extern crate amethyst;
# struct MyResource;
# fn main() {
#   let mut world = amethyst::ecs::World::new();
    let mut my = world.write_resource::<MyResource>();
# }
```

## Creating entities

You first start by creating the entity builder.
Then, you can add components to your entity.
Finally, you call the build() method on the entity builder to get the actual entity.
Please note that **in order to use this syntax, you need to import the ``amethyst::prelude::Builder`` trait.**

```rust,no_run,noplaypen
# extern crate amethyst;
# struct MyComponent;
# impl amethyst::ecs::Component for MyComponent {
#   type Storage = amethyst::ecs::VecStorage<MyComponent>;
# }
# fn main() {
#   let mut world = amethyst::ecs::World::new();
    use amethyst::prelude::Builder;

    let mut entity_builder = world.create_entity();
    entity_builder = entity_builder.with(MyComponent);
    let my_entity = entity_builder.build();
# }
```

Shorter version:
```rust,no_run,noplaypen
# extern crate amethyst;
# struct MyComponent;
# impl amethyst::ecs::Component for MyComponent {
#   type Storage = amethyst::ecs::VecStorage<MyComponent>;
# }
# fn main() {
#   let mut world = amethyst::ecs::World::new();
    use amethyst::prelude::Builder;

    let my_entity = world
       .create_entity()
       .with(MyComponent)
       .build();
# }
```

Internally, the `World` interacts with `EntitiesRes`, which is a resource holding the entities inside of `Resources`.

## Accessing a `Component`

```rust,no_run,noplaypen
# extern crate amethyst;
# use amethyst::prelude::Builder;
# struct MyComponent;
# impl amethyst::ecs::Component for MyComponent {
#   type Storage = amethyst::ecs::VecStorage<MyComponent>;
# }
# fn main() {
#   let mut world = amethyst::ecs::World::new();
    // Create an `Entity` with `MyComponent`.
    // `World` will implicitly write to the component's storage in `Resources`.
    let my_entity = world.create_entity().with(MyComponent).build();
    
    // Get a ReadStorage<MyComponent>
    let storage = world.read_storage::<MyComponent>();
    
    // Get the actual component from the storage.
    let my = storage.get(my_entity).expect("Failed to get component for entity");
# }
```

## Modifying a `Component`

This is almost the same as accessing a component:

```rust,no_run,noplaypen
# extern crate amethyst;
# use amethyst::prelude::Builder;
# struct MyComponent;
# impl amethyst::ecs::Component for MyComponent {
#   type Storage = amethyst::ecs::VecStorage<MyComponent>;
# }
# fn main() {
#   let mut world = amethyst::ecs::World::new();
    let my_entity = world.create_entity().with(MyComponent).build();
    let mut storage = world.write_storage::<MyComponent>();
    let mut my = storage.get_mut(my_entity).expect("Failed to get component for entity");
# }
```

## Getting all entities

It is pretty rare to use this, but can be useful in some occasions.

```rust,no_run,noplaypen
# extern crate amethyst;
# fn main() {
#   let mut world = amethyst::ecs::World::new();
    // Returns `EntitiesRes`
    let entities = world.entities();
# }
```

## Delete an entity

Single:
```rust,no_run,noplaypen
# extern crate amethyst;
# use amethyst::prelude::Builder;
# fn main() {
#   let mut world = amethyst::ecs::World::new();
#   let my_entity = world.create_entity().build();
    world.delete_entity(my_entity).expect("Failed to delete entity. Was it already removed?");
# }
```

Multiple:
```rust,no_run,noplaypen
# extern crate amethyst;
# use amethyst::prelude::Builder;
# fn main() {
#   let mut world = amethyst::ecs::World::new();
#   let entity_vec: Vec<amethyst::ecs::Entity> = vec![world.create_entity().build()];
    world.delete_entities(entity_vec.as_slice()).expect("Failed to delete entities from specified list.");
# }
```

All:
```rust,no_run,noplaypen
# extern crate amethyst;
# fn main() {
#   let mut world = amethyst::ecs::World::new();
    world.delete_all();
# }
```

__Note: Entities are lazily deleted, which means that deletion only happens at the end of the frame and not immediately when calling the `delete` method.__

## Check if the entity was deleted

```rust,no_run,noplaypen
# extern crate amethyst;
# use amethyst::prelude::Builder;
# fn main() {
#   let mut world = amethyst::ecs::World::new();
#   let my_entity = world.create_entity().build();
    // Returns true if the entity was **not** deleted.
    let is_alive = world.is_alive(my_entity);
# }
```

## Exec

**This is just to show that this feature exists. It is normal to not understand what it does until you read the system chapter**

Sometimes, you will want to create an entity where you need to fetch resources to create the correct components for it.
There is a function that acts as a shorthand for this:

<<<<<<< HEAD
```rust,no_run,noplaypen
# extern crate amethyst;
# use amethyst::ecs::ReadExpect;
# struct Dummy;
# type SomeSystemData<'a> = ReadExpect<'a, Dummy>;
# trait DoSomething {
#   fn do_something(&mut self);
# }
# impl<'a> DoSomething for SomeSystemData<'a> {
#   fn do_something(&mut self) { }
# }
# fn main() {
#   let mut world = amethyst::ecs::World::new();
    world
        .exec(|mut data: SomeSystemData| {
            data.do_something();
        });
# }
=======
```rust,ignore
    world.exec(|mut data: MySystemData| {
        data.do_something();
    });
>>>>>>> 76bbe5ba
```

We will talk about what `SystemData` is in the system chapter.

## More

Because of an implementation detail, for the world to be updated you need to call `state_data.data.update(&state_data.world)` inside of the state update method.
If you do not do this, the world will not update and the game will look like it froze.
If you have a bug where nothing happens at all, this is the first thing you should check!

*NOTE: This will no longer be necessary in future release 0.9 of Amethyst.*<|MERGE_RESOLUTION|>--- conflicted
+++ resolved
@@ -212,7 +212,6 @@
 Sometimes, you will want to create an entity where you need to fetch resources to create the correct components for it.
 There is a function that acts as a shorthand for this:
 
-<<<<<<< HEAD
 ```rust,no_run,noplaypen
 # extern crate amethyst;
 # use amethyst::ecs::ReadExpect;
@@ -231,12 +230,6 @@
             data.do_something();
         });
 # }
-=======
-```rust,ignore
-    world.exec(|mut data: MySystemData| {
-        data.do_something();
-    });
->>>>>>> 76bbe5ba
 ```
 
 We will talk about what `SystemData` is in the system chapter.
