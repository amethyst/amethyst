--- conflicted
+++ resolved
@@ -66,35 +66,12 @@
 parallel = ["amethyst_core/parallel"]
 
 [workspace]
-<<<<<<< HEAD
-members = [
-    "amethyst_animation",
-    "amethyst_assets",
-    "amethyst_audio",
-    "amethyst_config",
-    "amethyst_core",
-    "amethyst_error",
-    "amethyst_controls",
-    "amethyst_derive",
-    #"amethyst_gltf",
-    "amethyst_network",
-    "amethyst_locale",
-    "amethyst_rendy",
-    "amethyst_input",
-    #"amethyst_ui",
-    "amethyst_utils",
-    #"amethyst_test",
-    #"amethyst_tiles",
-    "amethyst_window",
-=======
 members = ["amethyst_*"]
 exclude = [
     "amethyst_gltf",
-    "amethyst_animation",
     "amethyst_ui",
     "amethyst_tiles",
     "amethyst_test",
->>>>>>> e05264bb
 ]
 
 [dependencies]
