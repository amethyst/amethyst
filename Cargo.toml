[package]
name = "amethyst"
version = "0.15.0"
authors = ["Eyal Kalderon <ebkalderon@gmail.com>", "Amethyst Foundation <contact@amethyst.rs>"]
edition = "2018"
description = "Data-oriented game engine written in Rust"
exclude = ["examples/*", "book/*"]
keywords = ["game", "engine", "sdk", "amethyst"]
categories = ["game-engines"]

documentation = "https://docs.amethyst.rs/stable/amethyst"
homepage = "https://amethyst.rs/"
repository = "https://github.com/amethyst/amethyst"

readme = "README.md"
license = "MIT/Apache-2.0"

[badges]
travis-ci = { repository = "amethyst/amethyst", branch = "master" }

[lib]
crate-type = ["cdylib", "rlib"]

[features]
default = [
  "animation",
  "locale",
  "network",
  "renderer",

  # mp3 not enabled by default as it requires `minimp3`, which cannot be compiled for WASM targets.
  "flac",
  "vorbis",
  "wav",
]

# Renderer backend
gl = ["amethyst_rendy/gl"]
vulkan = ["amethyst_rendy/vulkan"]
metal = ["amethyst_rendy/metal"]
empty = ["amethyst_rendy/empty"]

# Audio
flac = ["amethyst_audio/flac"]
vorbis = ["amethyst_audio/vorbis"]
wav = ["amethyst_audio/wav"]
mp3 = ["amethyst_audio/mp3"]

# UI
system_font = ["amethyst_ui/system_font"]

tiles = [
    "amethyst_tiles"
]
animation = [
    "amethyst_animation"
]
audio = [
    "amethyst_audio"
]
gltf = [
    "amethyst_gltf",
    "amethyst_animation"
]
locale = [
    "amethyst_locale"
]
network = [
    "amethyst_network"
]
renderer = [
    "amethyst_rendy",
]

profiler = [
    "thread_profiler",
    "thread_profiler/thread_profiler",
    "amethyst_animation/profiler",
    "amethyst_assets/profiler",
    "amethyst_audio/profiler",
    "amethyst_config/profiler",
    "amethyst_core/profiler",
    "amethyst_controls/profiler",
    "amethyst_input/profiler",
    "amethyst_locale/profiler",
    "amethyst_rendy/profiler",
    "amethyst_ui/profiler",
    "amethyst_utils/profiler",
    "amethyst_tiles/profiler",
]
sdl_controller = [
    "amethyst_input/sdl_controller",
]
json = [
    "amethyst_assets/json"
]
saveload = [
    "amethyst_core/saveload"
]
server = [
    "locale",
    "network"
]
storage-event-control = [
    "amethyst_core/storage-event-control"
]
no-slow-safety-checks = ["amethyst_rendy/no-slow-safety-checks"]
shader-compiler = ["amethyst_rendy/shader-compiler"]
test-support = [
  "amethyst_rendy/test-support",
  "amethyst_window/test-support",
]
experimental-spirv-reflection = ["amethyst_rendy/experimental-spirv-reflection"]
wasm = [
  "amethyst_assets/wasm",
  "amethyst_rendy/wasm",
  "amethyst_utils/wasm",
  "amethyst_window/wasm",
  "web_worker",
]

[workspace]
members = [
  "amethyst_animation",
  "amethyst_assets",
  "amethyst_audio",
  "amethyst_config",
  "amethyst_core",
  "amethyst_error",
  "amethyst_controls",
  "amethyst_derive",
  "amethyst_gltf",
  "amethyst_network",
  "amethyst_locale",
  "amethyst_rendy",
  "amethyst_input",
  "amethyst_ui",
  "amethyst_utils",
  "amethyst_test",
  "amethyst_tiles",
  "amethyst_window",
]

[dependencies]
<<<<<<< HEAD
amethyst_animation = { path = "amethyst_animation", version = "0.9.0", optional = true }
amethyst_assets = { path = "amethyst_assets", version = "0.10.0" }
amethyst_audio = { path = "amethyst_audio", version = "0.9.0", default-features = false, optional = true }
amethyst_config = { path = "amethyst_config", version = "0.13.0" }
amethyst_core = { path = "amethyst_core", version = "0.9.0" }
amethyst_error = { path = "amethyst_error", version = "0.4.0" }
amethyst_controls = { path = "amethyst_controls", version = "0.8.0" }
amethyst_derive = { path = "amethyst_derive", version = "0.7.0" }
amethyst_gltf = { path = "amethyst_gltf", version = "0.9.0", optional = true }
amethyst_network = { path = "amethyst_network", version = "0.7.0", optional = true }
amethyst_locale = { path = "amethyst_locale", version = "0.8.0", optional = true }
amethyst_rendy = { path = "amethyst_rendy", version = "0.4.0", features = ["window"], optional = true }
amethyst_input = { path = "amethyst_input", version = "0.10.0" }
amethyst_ui = { path = "amethyst_ui", version = "0.9.0", default-features = false }
amethyst_utils = { path = "amethyst_utils", version = "0.9.0" }
amethyst_window = { path = "amethyst_window", version = "0.4.0" }
amethyst_tiles = { path = "amethyst_tiles", version = "0.2.0", optional = true }
=======
amethyst_animation = { path = "amethyst_animation", version = "0.10.0", optional = true }
amethyst_assets = { path = "amethyst_assets", version = "0.11.0" }
amethyst_audio = { path = "amethyst_audio", version = "0.10.0", optional = true }
amethyst_config = { path = "amethyst_config", version = "0.14.0" }
amethyst_core = { path = "amethyst_core", version = "0.10.0" }
amethyst_error = { path = "amethyst_error", version = "0.5.0" }
amethyst_controls = { path = "amethyst_controls", version = "0.9.0" }
amethyst_derive = { path = "amethyst_derive", version = "0.8.0" }
amethyst_gltf = { path = "amethyst_gltf", version = "0.10.0", optional = true }
amethyst_network = { path = "amethyst_network", version = "0.8.0", optional = true }
amethyst_locale = { path = "amethyst_locale", version = "0.9.0", optional = true }
amethyst_rendy = { path = "amethyst_rendy", version = "0.5.0", features = ["window"], optional = true }
amethyst_input = { path = "amethyst_input", version = "0.11.0" }
amethyst_ui = { path = "amethyst_ui", version = "0.10.0" }
amethyst_utils = { path = "amethyst_utils", version = "0.10.0" }
amethyst_window = { path = "amethyst_window", version = "0.5.0" }
amethyst_tiles = { path = "amethyst_tiles", version = "0.3.0", optional = true }
>>>>>>> 6453a83c
crossbeam-channel = "0.4.0"
derivative = "1.0.3"
fern = { version = "0.5.9", features = ["colored"] }
log = { version = "0.4.8", features = ["serde"] }
rayon = "1.3.0"
rustc_version_runtime = "0.1.5"
sentry = { version = "0.17.0", optional = true }
winit = { version = "0.22.0", git = "https://github.com/amethyst/winit.git", branch = "wasm", features = ["serde"] }
serde = { version = "1.0.104", features = ["derive"] }
palette = { version = "0.4", features = ["serde"] }
failure = "0.1.7"
thread_profiler = { version = "0.3.0", optional = true }
lazy_static = "1.4.0"
glsl-layout = "0.3.2"
web_worker = { git = "https://github.com/amethyst/web_worker", optional = true }

[dev-dependencies]
derive-new = "0.5.8"
env_logger = "0.7.1"
genmesh = "0.6.2"
ron = "0.5.1"
specs-derive = "0.4.1"

[build-dependencies]
dirs = "2.0.2"
vergen = "3.0.4"

[[example]]
name = "hello_world"
path = "examples/hello_world/main.rs"

[[example]]
name = "window"
path = "examples/window/main.rs"

[[example]]
name = "sphere"
path = "examples/sphere/main.rs"

[[example]]
name = "renderable"
path = "examples/renderable/main.rs"

[[example]]
name = "pong"
path = "examples/pong/main.rs"
required-features = ["audio"]

[[example]]
name = "asset_custom"
path = "examples/asset_custom/main.rs"

[[example]]
name = "asset_loading"
path = "examples/asset_loading/main.rs"

[[example]]
name = "material"
path = "examples/material/main.rs"

[[example]]
name = "gltf"
path = "examples/gltf/main.rs"
required-features = ["animation", "gltf"]

[[example]]
name = "ui"
path = "examples/ui/main.rs"
required-features = ["audio", "system_font"]

[[example]]
name = "states_ui"
path = "examples/states_ui/main.rs"
required-features = ["audio"]

[[example]]
name = "custom_render_pass"
path = "examples/custom_render_pass/main.rs"

[[example]]
name = "custom_ui"
path = "examples/custom_ui/main.rs"
required-features = ["audio"]

[[example]]
name = "animation"
path = "examples/animation/main.rs"
required-features = ["animation"]

[[example]]
name = "fly_camera"
path = "examples/fly_camera/main.rs"

[[example]]
name = "sprite_animation"
path = "examples/sprite_animation/main.rs"
required-features = ["animation"]

[[example]]
name = "sprites_ordered"
path = "examples/sprites_ordered/main.rs"

[[example]]
name = "pong_tutorial_01"
path = "examples/pong_tutorial_01/main.rs"
required-features = ["audio"]

[[example]]
name = "pong_tutorial_02"
path = "examples/pong_tutorial_02/main.rs"
required-features = ["audio"]

[[example]]
name = "pong_tutorial_03"
path = "examples/pong_tutorial_03/main.rs"
required-features = ["audio"]

[[example]]
name = "pong_tutorial_04"
path = "examples/pong_tutorial_04/main.rs"
required-features = ["audio"]

[[example]]
name = "pong_tutorial_05"
path = "examples/pong_tutorial_05/main.rs"
required-features = ["audio"]

[[example]]
name = "net_client"
path = "examples/net_client/main.rs"
required-features = ["network"]

[[example]]
name = "net_server"
path = "examples/net_server/main.rs"
required-features = ["network"]

[[example]]
name = "locale"
path = "examples/locale/main.rs"
required-features = ["locale"]

[[example]]
name = "custom_game_data"
path = "examples/custom_game_data/main.rs"

[[example]]
name = "arc_ball_camera"
path = "examples/arc_ball_camera/main.rs"

[[example]]
name = "prefab"
path = "examples/prefab/main.rs"

[[example]]
name = "prefab_adapter"
path = "examples/prefab_adapter/main.rs"

[[example]]
name = "prefab_basic"
path = "examples/prefab_basic/main.rs"

[[example]]
name = "prefab_multi"
path = "examples/prefab_multi/main.rs"

[[example]]
name = "prefab_custom"
path = "examples/prefab_custom/main.rs"

[[example]]
name = "debug_lines"
path = "examples/debug_lines/main.rs"

[[example]]
name = "debug_lines_ortho"
path = "examples/debug_lines_ortho/main.rs"

[[example]]
name = "state_dispatcher"
path = "examples/state_dispatcher/main.rs"

[[example]]
name = "spotlights"
path = "examples/spotlights/main.rs"

[[example]]
name = "sprite_camera_follow"
path = "examples/sprite_camera_follow/main.rs"

[[example]]
name = "auto_fov"
path = "examples/auto_fov/main.rs"

[[example]]
name = "events"
path = "examples/events/main.rs"

[[example]]
name = "rendy"
path = "examples/rendy/main.rs"
required-features = ["animation", "gltf"]

[[example]]
name = "tiles"
path = "examples/tiles/main.rs"
required-features = [ "tiles" ]

[package.metadata.docs.rs]
features = ["animation", "audio", "gltf", "tiles", "json", "locale", "network", "sdl_controller", "vulkan"]

[patch.crates-io]
shred = { git = "https://github.com/amethyst/shred.git", branch = "wasm" }<|MERGE_RESOLUTION|>--- conflicted
+++ resolved
@@ -142,28 +142,9 @@
 ]
 
 [dependencies]
-<<<<<<< HEAD
-amethyst_animation = { path = "amethyst_animation", version = "0.9.0", optional = true }
-amethyst_assets = { path = "amethyst_assets", version = "0.10.0" }
-amethyst_audio = { path = "amethyst_audio", version = "0.9.0", default-features = false, optional = true }
-amethyst_config = { path = "amethyst_config", version = "0.13.0" }
-amethyst_core = { path = "amethyst_core", version = "0.9.0" }
-amethyst_error = { path = "amethyst_error", version = "0.4.0" }
-amethyst_controls = { path = "amethyst_controls", version = "0.8.0" }
-amethyst_derive = { path = "amethyst_derive", version = "0.7.0" }
-amethyst_gltf = { path = "amethyst_gltf", version = "0.9.0", optional = true }
-amethyst_network = { path = "amethyst_network", version = "0.7.0", optional = true }
-amethyst_locale = { path = "amethyst_locale", version = "0.8.0", optional = true }
-amethyst_rendy = { path = "amethyst_rendy", version = "0.4.0", features = ["window"], optional = true }
-amethyst_input = { path = "amethyst_input", version = "0.10.0" }
-amethyst_ui = { path = "amethyst_ui", version = "0.9.0", default-features = false }
-amethyst_utils = { path = "amethyst_utils", version = "0.9.0" }
-amethyst_window = { path = "amethyst_window", version = "0.4.0" }
-amethyst_tiles = { path = "amethyst_tiles", version = "0.2.0", optional = true }
-=======
 amethyst_animation = { path = "amethyst_animation", version = "0.10.0", optional = true }
 amethyst_assets = { path = "amethyst_assets", version = "0.11.0" }
-amethyst_audio = { path = "amethyst_audio", version = "0.10.0", optional = true }
+amethyst_audio = { path = "amethyst_audio", version = "0.10.0", default-features = false, optional = true }
 amethyst_config = { path = "amethyst_config", version = "0.14.0" }
 amethyst_core = { path = "amethyst_core", version = "0.10.0" }
 amethyst_error = { path = "amethyst_error", version = "0.5.0" }
@@ -174,11 +155,10 @@
 amethyst_locale = { path = "amethyst_locale", version = "0.9.0", optional = true }
 amethyst_rendy = { path = "amethyst_rendy", version = "0.5.0", features = ["window"], optional = true }
 amethyst_input = { path = "amethyst_input", version = "0.11.0" }
-amethyst_ui = { path = "amethyst_ui", version = "0.10.0" }
+amethyst_ui = { path = "amethyst_ui", version = "0.10.0", default-features = false }
 amethyst_utils = { path = "amethyst_utils", version = "0.10.0" }
 amethyst_window = { path = "amethyst_window", version = "0.5.0" }
 amethyst_tiles = { path = "amethyst_tiles", version = "0.3.0", optional = true }
->>>>>>> 6453a83c
 crossbeam-channel = "0.4.0"
 derivative = "1.0.3"
 fern = { version = "0.5.9", features = ["colored"] }
