--- conflicted
+++ resolved
@@ -58,21 +58,6 @@
 ]
 
 [dependencies]
-<<<<<<< HEAD
-amethyst_animation = { path = "amethyst_animation", version = "0.3.0" }
-amethyst_assets = { path = "amethyst_assets", version = "0.4.0" }
-amethyst_audio = { path = "amethyst_audio", version = "0.3.0" }
-amethyst_config = { path = "amethyst_config", version = "0.7.0" }
-amethyst_core = { path = "amethyst_core", version = "0.3.0" }
-amethyst_controls = { path = "amethyst_controls", version = "0.2.0" }
-amethyst_network = { path = "amethyst_network", version = "0.1.0" }
-amethyst_locale = { path = "amethyst_locale", version = "0.2.0" }
-amethyst_renderer = { path = "amethyst_renderer", version = "0.8.0" }
-amethyst_input = { path = "amethyst_input", version = "0.4.0" }
-amethyst_ui = { path = "amethyst_ui", version = "0.3.0" }
-amethyst_utils = { path = "amethyst_utils", version = "0.3.0" }
-amethyst_xr = { path = "amethyst_xr", version = "0.1.0" }
-=======
 amethyst_animation = { path = "amethyst_animation", version = "0.5.0" }
 amethyst_assets = { path = "amethyst_assets", version = "0.6.0" }
 amethyst_audio = { path = "amethyst_audio", version = "0.5.0" }
@@ -87,8 +72,8 @@
 amethyst_input = { path = "amethyst_input", version = "0.6.0" }
 amethyst_ui = { path = "amethyst_ui", version = "0.5.0" }
 amethyst_utils = { path = "amethyst_utils", version = "0.5.0" }
+amethyst_xr = { path = "amethyst_xr", version = "0.1.0" }
 crossbeam-channel = "0.3.1"
->>>>>>> 82daa3aa
 derivative = "1.0"
 fern = { version = "0.5", features = ["colored"] }
 log = { version = "0.4.6", features = ["serde"] }
